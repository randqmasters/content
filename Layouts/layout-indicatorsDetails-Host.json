{
<<<<<<< HEAD
    "TypeName": "hostRep",
    "kind": "indicatorsDetails",
    "layout": {
        "TypeName": "",
        "id": "hostRep",
        "kind": "indicatorsDetails",
        "modified": "2020-02-18T15:57:59.470274+02:00",
        "name": "",
        "system": false,
        "tabs": [
            {
                "id": "default-main",
                "name": "Info",
                "sections": [
                    {
                        "h": 2,
                        "i": "default-main-reputationSources",
                        "moved": false,
                        "name": "Reputation",
                        "static": false,
                        "type": "reputationSources",
                        "w": 1,
                        "x": 1,
                        "y": 1
                    },
                    {
                        "h": 2,
                        "i": "default-main-relatedIncidents",
                        "moved": false,
                        "name": "Related Incidents",
                        "static": false,
                        "type": "relatedIncidents",
                        "w": 2,
                        "x": 0,
                        "y": 3
                    },
                    {
                        "displayType": "ROW",
                        "h": 2,
                        "i": "default-main-e2c8c970-a09d-11e9-8956-390f602b039a",
                        "items": [
                            {
                                "endCol": 2,
                                "fieldId": "indicatortype",
                                "height": 24,
                                "id": "indicator-type",
                                "index": 0,
                                "sectionItemType": "field",
                                "startCol": 0
                            },
                            {
                                "endCol": 2,
                                "fieldId": "source",
                                "height": 24,
                                "id": "indicator-source",
                                "index": 1,
                                "sectionItemType": "field",
                                "startCol": 0
                            },
                            {
                                "dropEffect": "move",
                                "endCol": 2,
                                "fieldId": "internal",
                                "height": 24,
                                "id": "9769dcd0-b9d9-11e9-aeb8-096452ab8d25",
                                "index": 2,
                                "listId": "e2c8c970-a09d-11e9-8956-390f602b039a",
                                "sectionItemType": "field",
                                "startCol": 0
                            },
                            {
                                "dropEffect": "move",
                                "endCol": 2,
                                "fieldId": "id",
                                "height": 24,
                                "id": "9456a960-b9d9-11e9-aeb8-096452ab8d25",
                                "index": 3,
                                "listId": "e2c8c970-a09d-11e9-8956-390f602b039a",
                                "sectionItemType": "field",
                                "startCol": 0
                            },
                            {
                                "dropEffect": "move",
                                "endCol": 2,
                                "fieldId": "ipaddress",
                                "height": 24,
                                "id": "9d3b9400-b9d9-11e9-aeb8-096452ab8d25",
                                "index": 3,
                                "listId": "e2c8c970-a09d-11e9-8956-390f602b039a",
                                "sectionItemType": "field",
                                "startCol": 0
                            },
                            {
                                "endCol": 2,
                                "fieldId": "macaddress",
                                "height": 24,
                                "id": "a087ffe0-b9d9-11e9-aeb8-096452ab8d25",
                                "index": 4,
                                "sectionItemType": "field",
                                "startCol": 0
                            },
                            {
                                "endCol": 2,
                                "fieldId": "biosversion",
                                "height": 24,
                                "id": "8b1260b0-b9d9-11e9-aeb8-096452ab8d25",
                                "index": 5,
                                "sectionItemType": "field",
                                "startCol": 0
                            },
                            {
                                "endCol": 2,
                                "fieldId": "devicemodel",
                                "height": 24,
                                "id": "8dfa8c80-b9d9-11e9-aeb8-096452ab8d25",
                                "index": 7,
                                "sectionItemType": "field",
                                "startCol": 0
                            },
                            {
                                "endCol": 2,
                                "fieldId": "dhcpserver",
                                "height": 24,
                                "id": "8f6b5a90-b9d9-11e9-aeb8-096452ab8d25",
                                "index": 8,
                                "sectionItemType": "field",
                                "startCol": 0
                            },
                            {
                                "endCol": 2,
                                "fieldId": "domainname",
                                "height": 24,
                                "id": "91024e40-b9d9-11e9-aeb8-096452ab8d25",
                                "index": 9,
                                "sectionItemType": "field",
                                "startCol": 0
                            },
                            {
                                "endCol": 2,
                                "fieldId": "memory",
                                "height": 24,
                                "id": "a2a73660-b9d9-11e9-aeb8-096452ab8d25",
                                "index": 10,
                                "sectionItemType": "field",
                                "startCol": 0
                            },
                            {
                                "endCol": 2,
                                "fieldId": "operatingsystem",
                                "height": 24,
                                "id": "a51d6680-b9d9-11e9-aeb8-096452ab8d25",
                                "index": 11,
                                "sectionItemType": "field",
                                "startCol": 0
                            },
                            {
                                "dropEffect": "move",
                                "endCol": 2,
                                "fieldId": "operatingsystemversion",
                                "height": 24,
                                "id": "a7db26f0-b9d9-11e9-aeb8-096452ab8d25",
                                "index": 12,
                                "listId": "e2c8c970-a09d-11e9-8956-390f602b039a",
                                "sectionItemType": "field",
                                "startCol": 0
                            },
                            {
                                "endCol": 2,
                                "fieldId": "processor",
                                "height": 24,
                                "id": "ad0ea250-b9d9-11e9-aeb8-096452ab8d25",
                                "index": 13,
                                "sectionItemType": "field",
                                "startCol": 0
                            },
                            {
                                "endCol": 2,
                                "fieldId": "processors",
                                "height": 24,
                                "id": "aea37320-b9d9-11e9-aeb8-096452ab8d25",
                                "index": 14,
                                "sectionItemType": "field",
                                "startCol": 0
                            },
                            {
                                "endCol": 2,
                                "fieldId": "comment",
                                "height": 48,
                                "id": "indicator-comment",
                                "index": 15,
                                "sectionItemType": "field",
                                "startCol": 0
                            },
                            {
                                "index": 16,
                                "endCol": 2,
                                "height": 24,
                                "startCol": 0,
                                "fieldId": "aggregatedreliability",
                                "id": "b49a3ba0-6f8d-11ea-aeac-6dbd1bcce63e"
                            }
                        ],
                        "moved": false,
                        "name": "Host Info",
                        "static": false,
                        "w": 1,
                        "x": 0,
                        "y": 1
                    },
                    {
                        "h": 1,
                        "hideName": true,
                        "i": "default-main-400c1d10-3d5d-11ea-8f80-71a50769e869",
                        "items": [],
                        "maxW": 3,
                        "minH": 1,
                        "minW": 1,
                        "moved": false,
                        "name": "Reputation Status",
                        "static": false,
                        "type": "reputationStatus",
                        "w": 1,
                        "x": 1,
                        "y": 0
                    },
                    {
                        "h": 1,
                        "hideName": true,
                        "i": "default-main-42648c00-3d5d-11ea-8f80-71a50769e869",
                        "items": [],
                        "maxW": 3,
                        "minH": 1,
                        "minW": 1,
                        "moved": false,
                        "name": "Expiration Status",
                        "static": false,
                        "type": "expirationStatus",
                        "w": 1,
                        "x": 0,
                        "y": 0
                    },
                    {
                        "h": 3,
                        "i": "default-main-59fdce80-3d5d-11ea-8f80-71a50769e869",
                        "items": [],
                        "maxW": 3,
                        "minH": 1,
                        "minW": 1,
                        "moved": false,
                        "name": "Timeline",
                        "static": false,
                        "type": "indicatorTimeline",
                        "w": 1,
                        "x": 2,
                        "y": 2
                    },
                    {
                        "h": 3,
                        "i": "default-main-5e9f6a20-3d5d-11ea-8f80-71a50769e869",
                        "items": [],
                        "maxW": 3,
                        "minH": 1,
                        "minW": 1,
                        "moved": false,
                        "name": "Comments",
                        "static": false,
                        "type": "comments",
                        "w": 1,
                        "x": 2,
                        "y": 5
                    },
                    {
                        "displayType": "ROW",
                        "h": 2,
                        "hideItemTitleOnlyOne": true,
                        "hideName": false,
                        "i": "default-main-213d2df0-4e71-11ea-8bf6-67db400d7da5",
                        "items": [
                            {
                                "endCol": 2,
                                "fieldId": "tags",
                                "height": 24,
                                "id": "2b9f90d0-4e71-11ea-8bf6-67db400d7da5",
                                "index": 0,
                                "sectionItemType": "field",
                                "startCol": 0
                            }
                        ],
                        "maxW": 3,
                        "minH": 1,
                        "minW": 1,
                        "moved": false,
                        "name": "Tags",
                        "static": false,
                        "w": 1,
                        "x": 2,
                        "y": 0
                    },
                    {
                        "columns": [
                            {
                                "displayed": true,
                                "isDefault": true,
                                "key": "sources-field",
                                "width": 150
                            },
                            {
                                "displayed": true,
                                "isDefault": true,
                                "key": "score",
                                "width": 100
                            },
                            {
                                "displayed": true,
                                "isDefault": true,
                                "key": "reliability",
                                "width": 150
                            },
                            {
                                "displayed": true,
                                "isDefault": true,
                                "key": "expiration",
                                "width": 150
                            },
                            {
                                "displayed": true,
                                "key": "Source Original Severity",
                                "width": 200
                            },
                            {
                                "displayed": true,
                                "key": "Threat Types",
                                "width": 200
                            },
                            {
                                "displayed": true,
                                "key": "First Seen By Source",
                                "width": 200
                            },
                            {
                                "displayed": true,
                                "key": "Last Seen By Source",
                                "width": 200
                            },
                            {
                                "displayed": true,
                                "key": "Sub Feed",
                                "width": 200
                            }
                        ],
                        "h": 2,
                        "i": "default-main-34bd3eb0-4e71-11ea-8bf6-67db400d7da5",
                        "items": [],
                        "maxW": 3,
                        "minH": 1,
                        "minW": 1,
                        "moved": false,
                        "name": "Sources Data",
                        "static": false,
                        "type": "sources",
                        "w": 2,
                        "x": 0,
                        "y": 5
                    }
                ],
                "type": "custom"
            }
        ],
        "typeId": "hostRep",
        "version": -1
    },
    "typeId": "hostRep",
    "version": -1,
    "fromVersion": "5.5.0"
=======
	"TypeName": "hostRep",
	"kind": "indicatorsDetails",
	"layout": {
		"TypeName": "",
		"id": "hostRep",
		"kind": "indicatorsDetails",
		"modified": "2020-03-26T12:47:19.204172+02:00",
		"name": "",
		"system": false,
		"tabs": [
			{
				"id": "default-main",
				"name": "Info",
				"sections": [
					{
						"h": 2,
						"i": "default-main-reputationSources",
						"moved": false,
						"name": "Reputation",
						"static": false,
						"type": "reputationSources",
						"w": 1,
						"x": 1,
						"y": 1
					},
					{
						"h": 2,
						"i": "default-main-relatedIncidents",
						"moved": false,
						"name": "Related Incidents",
						"static": false,
						"type": "relatedIncidents",
						"w": 2,
						"x": 0,
						"y": 3
					},
					{
						"displayType": "ROW",
						"h": 2,
						"i": "default-main-e2c8c970-a09d-11e9-8956-390f602b039a",
						"items": [
							{
								"endCol": 2,
								"fieldId": "indicatortype",
								"height": 24,
								"id": "indicator-type",
								"index": 0,
								"sectionItemType": "field",
								"startCol": 0
							},
							{
								"endCol": 2,
								"fieldId": "source",
								"height": 24,
								"id": "indicator-source",
								"index": 1,
								"sectionItemType": "field",
								"startCol": 0
							},
							{
								"dropEffect": "move",
								"endCol": 2,
								"fieldId": "internal",
								"height": 24,
								"id": "9769dcd0-b9d9-11e9-aeb8-096452ab8d25",
								"index": 2,
								"listId": "e2c8c970-a09d-11e9-8956-390f602b039a",
								"sectionItemType": "field",
								"startCol": 0
							},
							{
								"dropEffect": "move",
								"endCol": 2,
								"fieldId": "id",
								"height": 24,
								"id": "9456a960-b9d9-11e9-aeb8-096452ab8d25",
								"index": 3,
								"listId": "e2c8c970-a09d-11e9-8956-390f602b039a",
								"sectionItemType": "field",
								"startCol": 0
							},
							{
								"dropEffect": "move",
								"endCol": 2,
								"fieldId": "ipaddress",
								"height": 24,
								"id": "9d3b9400-b9d9-11e9-aeb8-096452ab8d25",
								"index": 3,
								"listId": "e2c8c970-a09d-11e9-8956-390f602b039a",
								"sectionItemType": "field",
								"startCol": 0
							},
							{
								"endCol": 2,
								"fieldId": "macaddress",
								"height": 24,
								"id": "a087ffe0-b9d9-11e9-aeb8-096452ab8d25",
								"index": 4,
								"sectionItemType": "field",
								"startCol": 0
							},
							{
								"endCol": 2,
								"fieldId": "biosversion",
								"height": 24,
								"id": "8b1260b0-b9d9-11e9-aeb8-096452ab8d25",
								"index": 5,
								"sectionItemType": "field",
								"startCol": 0
							},
							{
								"endCol": 2,
								"fieldId": "devicemodel",
								"height": 24,
								"id": "8dfa8c80-b9d9-11e9-aeb8-096452ab8d25",
								"index": 7,
								"sectionItemType": "field",
								"startCol": 0
							},
							{
								"endCol": 2,
								"fieldId": "dhcpserver",
								"height": 24,
								"id": "8f6b5a90-b9d9-11e9-aeb8-096452ab8d25",
								"index": 8,
								"sectionItemType": "field",
								"startCol": 0
							},
							{
								"endCol": 2,
								"fieldId": "domainname",
								"height": 24,
								"id": "91024e40-b9d9-11e9-aeb8-096452ab8d25",
								"index": 9,
								"sectionItemType": "field",
								"startCol": 0
							},
							{
								"endCol": 2,
								"fieldId": "memory",
								"height": 24,
								"id": "a2a73660-b9d9-11e9-aeb8-096452ab8d25",
								"index": 10,
								"sectionItemType": "field",
								"startCol": 0
							},
							{
								"endCol": 2,
								"fieldId": "operatingsystem",
								"height": 24,
								"id": "a51d6680-b9d9-11e9-aeb8-096452ab8d25",
								"index": 11,
								"sectionItemType": "field",
								"startCol": 0
							},
							{
								"dropEffect": "move",
								"endCol": 2,
								"fieldId": "operatingsystemversion",
								"height": 24,
								"id": "a7db26f0-b9d9-11e9-aeb8-096452ab8d25",
								"index": 12,
								"listId": "e2c8c970-a09d-11e9-8956-390f602b039a",
								"sectionItemType": "field",
								"startCol": 0
							},
							{
								"endCol": 2,
								"fieldId": "processor",
								"height": 24,
								"id": "ad0ea250-b9d9-11e9-aeb8-096452ab8d25",
								"index": 13,
								"sectionItemType": "field",
								"startCol": 0
							},
							{
								"endCol": 2,
								"fieldId": "processors",
								"height": 24,
								"id": "aea37320-b9d9-11e9-aeb8-096452ab8d25",
								"index": 14,
								"sectionItemType": "field",
								"startCol": 0
							},
							{
								"endCol": 2,
								"fieldId": "comment",
								"height": 48,
								"id": "indicator-comment",
								"index": 15,
								"sectionItemType": "field",
								"startCol": 0
							}
						],
						"moved": false,
						"name": "Host Info",
						"static": false,
						"w": 1,
						"x": 0,
						"y": 1
					},
					{
						"h": 1,
						"hideName": true,
						"i": "default-main-400c1d10-3d5d-11ea-8f80-71a50769e869",
						"items": [],
						"maxW": 3,
						"minH": 1,
						"minW": 1,
						"moved": false,
						"name": "Reputation Status",
						"static": false,
						"type": "reputationStatus",
						"w": 1,
						"x": 1,
						"y": 0
					},
					{
						"h": 1,
						"hideName": true,
						"i": "default-main-42648c00-3d5d-11ea-8f80-71a50769e869",
						"items": [],
						"maxW": 3,
						"minH": 1,
						"minW": 1,
						"moved": false,
						"name": "Expiration Status",
						"static": false,
						"type": "expirationStatus",
						"w": 1,
						"x": 0,
						"y": 0
					},
					{
						"h": 2,
						"i": "default-main-59fdce80-3d5d-11ea-8f80-71a50769e869",
						"items": [],
						"maxW": 3,
						"minH": 1,
						"minW": 1,
						"moved": false,
						"name": "Timeline",
						"static": false,
						"type": "indicatorTimeline",
						"w": 1,
						"x": 2,
						"y": 2
					},
					{
						"h": 3,
						"i": "default-main-5e9f6a20-3d5d-11ea-8f80-71a50769e869",
						"items": [],
						"maxW": 3,
						"minH": 1,
						"minW": 1,
						"moved": false,
						"name": "Comments",
						"static": false,
						"type": "comments",
						"w": 1,
						"x": 2,
						"y": 4
					},
					{
						"displayType": "ROW",
						"h": 2,
						"hideItemTitleOnlyOne": true,
						"hideName": false,
						"i": "default-main-213d2df0-4e71-11ea-8bf6-67db400d7da5",
						"items": [
							{
								"endCol": 2,
								"fieldId": "tags",
								"height": 24,
								"id": "2b9f90d0-4e71-11ea-8bf6-67db400d7da5",
								"index": 0,
								"sectionItemType": "field",
								"startCol": 0
							}
						],
						"maxW": 3,
						"minH": 1,
						"minW": 1,
						"moved": false,
						"name": "Tags",
						"static": false,
						"w": 1,
						"x": 2,
						"y": 0
					},
					{
						"columns": [
							{
								"displayed": true,
								"isDefault": true,
								"key": "sources-field",
								"width": 150
							},
							{
								"displayed": true,
								"isDefault": true,
								"key": "score",
								"width": 100
							},
							{
								"displayed": true,
								"isDefault": true,
								"key": "reliability",
								"width": 150
							},
							{
								"displayed": true,
								"isDefault": true,
								"key": "expiration",
								"width": 150
							},
							{
								"displayed": true,
								"key": "Feed Original Severity",
								"width": 200
							},
							{
								"displayed": true,
								"key": "Feed Threat Types",
								"width": 200
							},
							{
								"displayed": true,
								"key": "First Seen By Feed",
								"width": 200
							},
							{
								"displayed": true,
								"key": "Last Seen By Feed",
								"width": 200
							},
							{
								"displayed": true,
								"key": "Sub Feed",
								"width": 200
							}
						],
						"h": 2,
						"i": "default-main-34bd3eb0-4e71-11ea-8bf6-67db400d7da5",
						"items": [],
						"maxW": 3,
						"minH": 1,
						"minW": 1,
						"moved": false,
						"name": "Sources Data",
						"static": false,
						"type": "sources",
						"w": 2,
						"x": 0,
						"y": 5
					},
					{
						"displayType": "CARD",
						"h": 2,
						"i": "default-main-15799310-6f4f-11ea-a717-9facf5f245ed",
						"items": [],
						"maxW": 3,
						"minH": 1,
						"minW": 1,
						"moved": false,
						"name": "Custom Details",
						"static": false,
						"type": "customDetails",
						"w": 2,
						"x": 1,
						"y": 7
					},
					{
						"displayType": "CARD",
						"h": 2,
						"i": "default-main-16ec5cf0-6f4f-11ea-a717-9facf5f245ed",
						"items": [],
						"maxW": 3,
						"minH": 1,
						"minW": 1,
						"moved": false,
						"name": "Extended Details",
						"static": false,
						"type": "extendedDetails",
						"w": 1,
						"x": 0,
						"y": 7
					}
				],
				"type": "custom"
			}
		],
		"typeId": "hostRep",
		"version": -1
	},
	"typeId": "hostRep",
	"version": -1,
    "fromversion": "5.5.0"
>>>>>>> 74a29db1
}<|MERGE_RESOLUTION|>--- conflicted
+++ resolved
@@ -1,380 +1,4 @@
 {
-<<<<<<< HEAD
-    "TypeName": "hostRep",
-    "kind": "indicatorsDetails",
-    "layout": {
-        "TypeName": "",
-        "id": "hostRep",
-        "kind": "indicatorsDetails",
-        "modified": "2020-02-18T15:57:59.470274+02:00",
-        "name": "",
-        "system": false,
-        "tabs": [
-            {
-                "id": "default-main",
-                "name": "Info",
-                "sections": [
-                    {
-                        "h": 2,
-                        "i": "default-main-reputationSources",
-                        "moved": false,
-                        "name": "Reputation",
-                        "static": false,
-                        "type": "reputationSources",
-                        "w": 1,
-                        "x": 1,
-                        "y": 1
-                    },
-                    {
-                        "h": 2,
-                        "i": "default-main-relatedIncidents",
-                        "moved": false,
-                        "name": "Related Incidents",
-                        "static": false,
-                        "type": "relatedIncidents",
-                        "w": 2,
-                        "x": 0,
-                        "y": 3
-                    },
-                    {
-                        "displayType": "ROW",
-                        "h": 2,
-                        "i": "default-main-e2c8c970-a09d-11e9-8956-390f602b039a",
-                        "items": [
-                            {
-                                "endCol": 2,
-                                "fieldId": "indicatortype",
-                                "height": 24,
-                                "id": "indicator-type",
-                                "index": 0,
-                                "sectionItemType": "field",
-                                "startCol": 0
-                            },
-                            {
-                                "endCol": 2,
-                                "fieldId": "source",
-                                "height": 24,
-                                "id": "indicator-source",
-                                "index": 1,
-                                "sectionItemType": "field",
-                                "startCol": 0
-                            },
-                            {
-                                "dropEffect": "move",
-                                "endCol": 2,
-                                "fieldId": "internal",
-                                "height": 24,
-                                "id": "9769dcd0-b9d9-11e9-aeb8-096452ab8d25",
-                                "index": 2,
-                                "listId": "e2c8c970-a09d-11e9-8956-390f602b039a",
-                                "sectionItemType": "field",
-                                "startCol": 0
-                            },
-                            {
-                                "dropEffect": "move",
-                                "endCol": 2,
-                                "fieldId": "id",
-                                "height": 24,
-                                "id": "9456a960-b9d9-11e9-aeb8-096452ab8d25",
-                                "index": 3,
-                                "listId": "e2c8c970-a09d-11e9-8956-390f602b039a",
-                                "sectionItemType": "field",
-                                "startCol": 0
-                            },
-                            {
-                                "dropEffect": "move",
-                                "endCol": 2,
-                                "fieldId": "ipaddress",
-                                "height": 24,
-                                "id": "9d3b9400-b9d9-11e9-aeb8-096452ab8d25",
-                                "index": 3,
-                                "listId": "e2c8c970-a09d-11e9-8956-390f602b039a",
-                                "sectionItemType": "field",
-                                "startCol": 0
-                            },
-                            {
-                                "endCol": 2,
-                                "fieldId": "macaddress",
-                                "height": 24,
-                                "id": "a087ffe0-b9d9-11e9-aeb8-096452ab8d25",
-                                "index": 4,
-                                "sectionItemType": "field",
-                                "startCol": 0
-                            },
-                            {
-                                "endCol": 2,
-                                "fieldId": "biosversion",
-                                "height": 24,
-                                "id": "8b1260b0-b9d9-11e9-aeb8-096452ab8d25",
-                                "index": 5,
-                                "sectionItemType": "field",
-                                "startCol": 0
-                            },
-                            {
-                                "endCol": 2,
-                                "fieldId": "devicemodel",
-                                "height": 24,
-                                "id": "8dfa8c80-b9d9-11e9-aeb8-096452ab8d25",
-                                "index": 7,
-                                "sectionItemType": "field",
-                                "startCol": 0
-                            },
-                            {
-                                "endCol": 2,
-                                "fieldId": "dhcpserver",
-                                "height": 24,
-                                "id": "8f6b5a90-b9d9-11e9-aeb8-096452ab8d25",
-                                "index": 8,
-                                "sectionItemType": "field",
-                                "startCol": 0
-                            },
-                            {
-                                "endCol": 2,
-                                "fieldId": "domainname",
-                                "height": 24,
-                                "id": "91024e40-b9d9-11e9-aeb8-096452ab8d25",
-                                "index": 9,
-                                "sectionItemType": "field",
-                                "startCol": 0
-                            },
-                            {
-                                "endCol": 2,
-                                "fieldId": "memory",
-                                "height": 24,
-                                "id": "a2a73660-b9d9-11e9-aeb8-096452ab8d25",
-                                "index": 10,
-                                "sectionItemType": "field",
-                                "startCol": 0
-                            },
-                            {
-                                "endCol": 2,
-                                "fieldId": "operatingsystem",
-                                "height": 24,
-                                "id": "a51d6680-b9d9-11e9-aeb8-096452ab8d25",
-                                "index": 11,
-                                "sectionItemType": "field",
-                                "startCol": 0
-                            },
-                            {
-                                "dropEffect": "move",
-                                "endCol": 2,
-                                "fieldId": "operatingsystemversion",
-                                "height": 24,
-                                "id": "a7db26f0-b9d9-11e9-aeb8-096452ab8d25",
-                                "index": 12,
-                                "listId": "e2c8c970-a09d-11e9-8956-390f602b039a",
-                                "sectionItemType": "field",
-                                "startCol": 0
-                            },
-                            {
-                                "endCol": 2,
-                                "fieldId": "processor",
-                                "height": 24,
-                                "id": "ad0ea250-b9d9-11e9-aeb8-096452ab8d25",
-                                "index": 13,
-                                "sectionItemType": "field",
-                                "startCol": 0
-                            },
-                            {
-                                "endCol": 2,
-                                "fieldId": "processors",
-                                "height": 24,
-                                "id": "aea37320-b9d9-11e9-aeb8-096452ab8d25",
-                                "index": 14,
-                                "sectionItemType": "field",
-                                "startCol": 0
-                            },
-                            {
-                                "endCol": 2,
-                                "fieldId": "comment",
-                                "height": 48,
-                                "id": "indicator-comment",
-                                "index": 15,
-                                "sectionItemType": "field",
-                                "startCol": 0
-                            },
-                            {
-                                "index": 16,
-                                "endCol": 2,
-                                "height": 24,
-                                "startCol": 0,
-                                "fieldId": "aggregatedreliability",
-                                "id": "b49a3ba0-6f8d-11ea-aeac-6dbd1bcce63e"
-                            }
-                        ],
-                        "moved": false,
-                        "name": "Host Info",
-                        "static": false,
-                        "w": 1,
-                        "x": 0,
-                        "y": 1
-                    },
-                    {
-                        "h": 1,
-                        "hideName": true,
-                        "i": "default-main-400c1d10-3d5d-11ea-8f80-71a50769e869",
-                        "items": [],
-                        "maxW": 3,
-                        "minH": 1,
-                        "minW": 1,
-                        "moved": false,
-                        "name": "Reputation Status",
-                        "static": false,
-                        "type": "reputationStatus",
-                        "w": 1,
-                        "x": 1,
-                        "y": 0
-                    },
-                    {
-                        "h": 1,
-                        "hideName": true,
-                        "i": "default-main-42648c00-3d5d-11ea-8f80-71a50769e869",
-                        "items": [],
-                        "maxW": 3,
-                        "minH": 1,
-                        "minW": 1,
-                        "moved": false,
-                        "name": "Expiration Status",
-                        "static": false,
-                        "type": "expirationStatus",
-                        "w": 1,
-                        "x": 0,
-                        "y": 0
-                    },
-                    {
-                        "h": 3,
-                        "i": "default-main-59fdce80-3d5d-11ea-8f80-71a50769e869",
-                        "items": [],
-                        "maxW": 3,
-                        "minH": 1,
-                        "minW": 1,
-                        "moved": false,
-                        "name": "Timeline",
-                        "static": false,
-                        "type": "indicatorTimeline",
-                        "w": 1,
-                        "x": 2,
-                        "y": 2
-                    },
-                    {
-                        "h": 3,
-                        "i": "default-main-5e9f6a20-3d5d-11ea-8f80-71a50769e869",
-                        "items": [],
-                        "maxW": 3,
-                        "minH": 1,
-                        "minW": 1,
-                        "moved": false,
-                        "name": "Comments",
-                        "static": false,
-                        "type": "comments",
-                        "w": 1,
-                        "x": 2,
-                        "y": 5
-                    },
-                    {
-                        "displayType": "ROW",
-                        "h": 2,
-                        "hideItemTitleOnlyOne": true,
-                        "hideName": false,
-                        "i": "default-main-213d2df0-4e71-11ea-8bf6-67db400d7da5",
-                        "items": [
-                            {
-                                "endCol": 2,
-                                "fieldId": "tags",
-                                "height": 24,
-                                "id": "2b9f90d0-4e71-11ea-8bf6-67db400d7da5",
-                                "index": 0,
-                                "sectionItemType": "field",
-                                "startCol": 0
-                            }
-                        ],
-                        "maxW": 3,
-                        "minH": 1,
-                        "minW": 1,
-                        "moved": false,
-                        "name": "Tags",
-                        "static": false,
-                        "w": 1,
-                        "x": 2,
-                        "y": 0
-                    },
-                    {
-                        "columns": [
-                            {
-                                "displayed": true,
-                                "isDefault": true,
-                                "key": "sources-field",
-                                "width": 150
-                            },
-                            {
-                                "displayed": true,
-                                "isDefault": true,
-                                "key": "score",
-                                "width": 100
-                            },
-                            {
-                                "displayed": true,
-                                "isDefault": true,
-                                "key": "reliability",
-                                "width": 150
-                            },
-                            {
-                                "displayed": true,
-                                "isDefault": true,
-                                "key": "expiration",
-                                "width": 150
-                            },
-                            {
-                                "displayed": true,
-                                "key": "Source Original Severity",
-                                "width": 200
-                            },
-                            {
-                                "displayed": true,
-                                "key": "Threat Types",
-                                "width": 200
-                            },
-                            {
-                                "displayed": true,
-                                "key": "First Seen By Source",
-                                "width": 200
-                            },
-                            {
-                                "displayed": true,
-                                "key": "Last Seen By Source",
-                                "width": 200
-                            },
-                            {
-                                "displayed": true,
-                                "key": "Sub Feed",
-                                "width": 200
-                            }
-                        ],
-                        "h": 2,
-                        "i": "default-main-34bd3eb0-4e71-11ea-8bf6-67db400d7da5",
-                        "items": [],
-                        "maxW": 3,
-                        "minH": 1,
-                        "minW": 1,
-                        "moved": false,
-                        "name": "Sources Data",
-                        "static": false,
-                        "type": "sources",
-                        "w": 2,
-                        "x": 0,
-                        "y": 5
-                    }
-                ],
-                "type": "custom"
-            }
-        ],
-        "typeId": "hostRep",
-        "version": -1
-    },
-    "typeId": "hostRep",
-    "version": -1,
-    "fromVersion": "5.5.0"
-=======
 	"TypeName": "hostRep",
 	"kind": "indicatorsDetails",
 	"layout": {
@@ -773,5 +397,4 @@
 	"typeId": "hostRep",
 	"version": -1,
     "fromversion": "5.5.0"
->>>>>>> 74a29db1
 }