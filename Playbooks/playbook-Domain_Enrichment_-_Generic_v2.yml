id: Domain Enrichment - Generic v2
version: -1
fromversion: 4.1.0
name: Domain Enrichment - Generic v2
description: |-
  Enrich domains using one or more integrations.
  Domain enrichment includes:
  * Threat information
starttaskid: "0"
tasks:
  "0":
    id: "0"
    taskid: 3f6b8522-c653-4608-800d-f7da232392fb
    type: start
    task:
      id: 3f6b8522-c653-4608-800d-f7da232392fb
      version: -1
      name: ""
      description: ""
      iscommand: false
      brand: ""
    nexttasks:
      '#none#':
      - "16"
    separatecontext: false
    view: |-
      {
        "position": {
          "x": 281,
          "y": 41
        }
      }
    note: false
    timertriggers: []
    ignoreworker: false
  "16":
    id: "16"
    taskid: b0ff1fa7-e741-4cb0-8fb6-98929d4d6e7d
    type: condition
    task:
      id: b0ff1fa7-e741-4cb0-8fb6-98929d4d6e7d
      version: -1
      name: Is there a domain to enrich?
      description: Checks whether the playbook's input contains at least one domain name to enrich.
      type: condition
      iscommand: false
      brand: ""
    nexttasks:
      '#default#':
      - "24"
      "yes":
      - "26"
      - "30"
    separatecontext: false
    conditions:
    - label: "yes"
      condition:
      - - operator: isExists
          left:
            value:
              simple: inputs.Domain
            iscontext: true
    view: |-
      {
        "position": {
          "x": 281,
          "y": 171
        }
      }
    note: false
    timertriggers: []
    ignoreworker: false
  "24":
    id: "24"
    taskid: f6da103d-6baa-4afb-8b7d-65740714dcf2
    type: title
    task:
      id: f6da103d-6baa-4afb-8b7d-65740714dcf2
      version: -1
      name: Done
      description: ""
      type: title
      iscommand: false
      brand: ""
    separatecontext: false
    view: |-
      {
        "position": {
          "x": 281,
          "y": 765
        }
      }
    note: false
    timertriggers: []
    ignoreworker: false
  "26":
    id: "26"
    taskid: 3ab86896-10aa-45be-83cf-7dcca9b6aa92
    type: condition
    task:
      id: 3ab86896-10aa-45be-83cf-7dcca9b6aa92
      version: -1
      name: Is VirusTotal Private API enabled?
      description: Checks if there is an active instance of the Virus Total Private API integration enabled.
        enabled.
      type: condition
      iscommand: false
      brand: ""
    nexttasks:
      '#default#':
      - "24"
      "yes":
      - "28"
    separatecontext: false
    conditions:
    - label: "yes"
      condition:
      - - operator: isExists
          left:
            value:
              complex:
                root: modules
                filters:
                - - operator: isEqualString
                    left:
                      value:
                        simple: modules.brand
                      iscontext: true
                    right:
                      value:
                        simple: VirusTotal - Private API
                    ignorecase: true
                - - operator: isEqualString
                    left:
                      value:
                        simple: modules.state
                      iscontext: true
                    right:
                      value:
                        simple: active
                    ignorecase: true
                accessor: brand
            iscontext: true
    view: |-
      {
        "position": {
          "x": 578.5,
          "y": 365
        }
      }
    note: false
    timertriggers: []
    ignoreworker: false
  "28":
    id: "28"
    taskid: a30a5504-f8f1-41cc-8dcb-bb0b2a940bc3
    type: regular
    task:
      id: a30a5504-f8f1-41cc-8dcb-bb0b2a940bc3
      version: -1
      name: Get VirusTotal report for domains
      description: Gets a VirusTotal report for the specified domain.
      script: VirusTotal - Private API|||vt-private-get-domain-report
      type: regular
      iscommand: true
      brand: VirusTotal - Private API
    nexttasks:
      '#none#':
      - "24"
    scriptarguments:
      domain:
        complex:
          root: inputs.Domain
          transformers:
          - operator: uniq
      fullResponse: {}
      threshold: {}
    reputationcalc: 1
    separatecontext: false
    view: |-
      {
        "position": {
          "x": 578.5,
          "y": 580
        }
      }
    note: false
    timertriggers: []
    ignoreworker: false
  "29":
    id: "29"
    taskid: 369e9301-a4f9-415f-8c45-902304453296
    type: regular
    task:
      id: 369e9301-a4f9-415f-8c45-902304453296
      version: -1
      name: Get domain category
      description: Gets the category of the domain as found in Cisco Umbrella Investigation
        records.
      script: '|||umbrella-domain-categorization'
      type: regular
      iscommand: true
      brand: ""
    nexttasks:
      '#none#':
      - "24"
    scriptarguments:
      domain:
        complex:
          root: inputs.Domain
          transformers:
          - operator: uniq
    reputationcalc: 1
    separatecontext: false
    view: |-
      {
        "position": {
          "x": -10,
          "y": 580
        }
      }
    note: false
    timertriggers: []
    ignoreworker: false
  "30":
    id: "30"
    taskid: 29cca13b-1b82-4db3-8463-2a4f537546d0
    type: condition
    task:
      id: 29cca13b-1b82-4db3-8463-2a4f537546d0
      version: -1
      name: Is Cisco Umbrella Investigate enabled?
      description: Checks if there is an active instance of the Cisco Umbrella Investigate integration enabled.
        enabled.
      type: condition
      iscommand: false
      brand: ""
    nexttasks:
      '#default#':
      - "24"
      "yes":
      - "29"
    separatecontext: false
    conditions:
    - label: "yes"
      condition:
      - - operator: isExists
          left:
            value:
              complex:
                root: modules
                filters:
                - - operator: isEqualString
                    left:
                      value:
                        simple: modules.brand
                      iscontext: true
                    right:
                      value:
                        simple: Cisco Umbrella Investigate
                    ignorecase: true
                - - operator: isEqualString
                    left:
                      value:
                        simple: modules.state
                      iscontext: true
                    right:
                      value:
                        simple: active
                    ignorecase: true
                accessor: brand
            iscontext: true
    view: |-
      {
        "position": {
          "x": -10,
          "y": 365
        }
      }
    note: false
    timertriggers: []
    ignoreworker: false
view: |-
  {
    "linkLabelsPosition": {
      "16_24_#default#": 0.18,
      "26_24_#default#": 0.55,
      "26_28_yes": 0.61,
      "30_24_#default#": 0.57,
      "30_29_yes": 0.58
    },
    "paper": {
      "dimensions": {
        "height": 789,
        "width": 968.5,
        "x": -10,
        "y": 41
      }
    }
  }
inputs:
- key: Domain
  value:
    complex:
      root: Domain
      accessor: Name
      transformers:
      - operator: uniq
  required: false
  description: The domain name to enrich.
outputs:
- contextPath: Domain
  description: The domain objects.
  type: unknown
- contextPath: DBotScore
  description: Indicator, Score, Type, and Vendor.
  type: unknown
<<<<<<< HEAD
=======
releaseNotes: "Updated names and descriptions."
>>>>>>> c9fea115
tests:
  - Domain Enrichment - Generic v2 - Test<|MERGE_RESOLUTION|>--- conflicted
+++ resolved
@@ -315,9 +315,6 @@
 - contextPath: DBotScore
   description: Indicator, Score, Type, and Vendor.
   type: unknown
-<<<<<<< HEAD
-=======
 releaseNotes: "Updated names and descriptions."
->>>>>>> c9fea115
 tests:
   - Domain Enrichment - Generic v2 - Test