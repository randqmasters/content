id: Splunk Indicator Hunting
version: -1
fromversion: 5.0.0
name: Splunk Indicator Hunting
description: The Playbook queries Splunk  for indicators such as file hashes, IP addresses,
  domains or urls. and outputs detected users, ip addresses and hostnames related
  to the indicators.
starttaskid: '0'
tasks:
  '0':
    id: '0'
    taskid: 6457aa78-5641-44d8-8ad0-18a611975bd1
    type: start
    task:
      id: 6457aa78-5641-44d8-8ad0-18a611975bd1
      version: -1
      name: ''
      iscommand: false
      brand: ''
      description: ''
    nexttasks:
      '#none#':
      - '54'
    separatecontext: false
    view: |-
      {
        "position": {
          "x": 780,
          "y": -280
        }
      }
    note: false
    timertriggers: []
    ignoreworker: false
  '2':
    id: '2'
    taskid: 7e2fe0d4-10da-4ae0-876f-0d94cd2d6d4a
    type: title
    task:
      id: 7e2fe0d4-10da-4ae0-876f-0d94cd2d6d4a
      version: -1
      name: Hash Search
      type: title
      iscommand: false
      brand: ''
      description: ''
    nexttasks:
      '#none#':
      - '8'
    separatecontext: false
    view: |-
      {
        "position": {
          "x": -660,
          "y": 210
        }
      }
    note: false
    timertriggers: []
    ignoreworker: false
  '5':
    id: '5'
    taskid: f2af2045-67c2-47f1-8e22-3b00a6beaa44
    type: title
    task:
      id: f2af2045-67c2-47f1-8e22-3b00a6beaa44
      version: -1
      name: IP Search
      type: title
      iscommand: false
      brand: ''
      description: ''
    nexttasks:
      '#none#':
      - '7'
    separatecontext: false
    view: |-
      {
        "position": {
          "x": 990,
          "y": 200
        }
      }
    note: false
    timertriggers: []
    ignoreworker: false
  '6':
    id: '6'
    taskid: 4313ee1b-e453-49d1-8644-267b2e0dff6c
    type: title
    task:
      id: 4313ee1b-e453-49d1-8644-267b2e0dff6c
      version: -1
      name: Domain/Url Search
      type: title
      iscommand: false
      brand: ''
      description: ''
    nexttasks:
      '#none#':
      - '9'
    separatecontext: false
    view: |-
      {
        "position": {
          "x": 2070,
          "y": 200
        }
      }
    note: false
    timertriggers: []
    ignoreworker: false
  '7':
    id: '7'
    taskid: 70780084-0b31-4b12-866f-125352d4ddf2
    type: condition
    task:
      id: 70780084-0b31-4b12-866f-125352d4ddf2
      version: -1
      description: ''
      name: Is there an IP to search?
      type: condition
      iscommand: false
      brand: ''
    nexttasks:
      '#default#':
      - '48'
      'yes':
      - '50'
    separatecontext: false
    conditions:
    - label: 'yes'
      condition:
      - - operator: isNotEmpty
          left:
            value:
              simple: inputs.IPAddress
            iscontext: true
    view: |-
      {
        "position": {
          "x": 990,
          "y": 420
        }
      }
    note: false
    timertriggers: []
    ignoreworker: false
  '8':
    id: '8'
    taskid: 45687543-bac0-47cd-858d-19e2268ed132
    type: condition
    task:
      id: 45687543-bac0-47cd-858d-19e2268ed132
      version: -1
      description: ''
      name: Is there a hash to search?
      type: condition
      iscommand: false
      brand: ''
    nexttasks:
      '#default#':
      - '25'
      'yes':
      - '26'
      - '27'
      - '38'
    separatecontext: false
    conditions:
    - label: 'yes'
      condition:
      - - operator: isNotEmpty
          left:
            value:
              simple: inputs.MD5
            iscontext: true
        - operator: isNotEmpty
          left:
            value:
              simple: inputs.SHA1
            iscontext: true
        - operator: isNotEmpty
          left:
            value:
              simple: inputs.SHA256
            iscontext: true
    view: |-
      {
        "position": {
          "x": -660,
          "y": 380
        }
      }
    note: false
    timertriggers: []
    ignoreworker: false
  '9':
    id: '9'
    taskid: 0c440cf7-d657-4778-830b-6a85b01e8370
    type: condition
    task:
      id: 0c440cf7-d657-4778-830b-6a85b01e8370
      version: -1
      description: ''
      name: Is there an Domain/Url to search?
      type: condition
      iscommand: false
      brand: ''
    nexttasks:
      '#default#':
      - '10'
      'yes':
      - '11'
    separatecontext: false
    conditions:
    - label: 'yes'
      condition:
      - - operator: isNotEmpty
          left:
            value:
              simple: inputs.URLDomain
            iscontext: true
    view: |-
      {
        "position": {
          "x": 2070,
          "y": 420
        }
      }
    note: false
    timertriggers: []
    ignoreworker: false
  '10':
    id: '10'
    taskid: 55831a03-03c8-4234-87e2-ba3e15124f7e
    type: title
    task:
      id: 55831a03-03c8-4234-87e2-ba3e15124f7e
      version: -1
      name: Domain/Url hunting done
      type: title
      iscommand: false
      brand: ''
      description: ''
    nexttasks:
      '#none#':
      - '116'
    separatecontext: false
    view: |-
      {
        "position": {
          "x": 2070,
          "y": 2570
        }
      }
    note: false
    timertriggers: []
    ignoreworker: false
  '11':
    id: '11'
    taskid: ea5cc6c2-a8fc-423d-8f79-fa0c335e207e
    type: condition
    task:
      id: ea5cc6c2-a8fc-423d-8f79-fa0c335e207e
      version: -1
      description: ''
      name: Was there a custom domain/url field?
      type: condition
      iscommand: false
      brand: ''
    nexttasks:
      '#default#':
      - '89'
      'yes':
      - '90'
    separatecontext: false
    conditions:
    - label: 'yes'
      condition:
      - - operator: isNotEmpty
          left:
            value:
              simple: inputs.URLDomainField
            iscontext: true
    view: |-
      {
        "position": {
          "x": 2490,
          "y": 1130
        }
      }
    note: false
    timertriggers: []
    ignoreworker: false
  '20':
    id: '20'
    taskid: e4917145-e635-45b2-8637-eab516179d3e
    type: regular
    task:
      id: e4917145-e635-45b2-8637-eab516179d3e
      version: -1
      name: Set MD5 to array
      description: Sets a value into the context with the given context key
      scriptName: Set
      type: regular
      iscommand: false
      brand: ''
    nexttasks:
      '#none#':
      - '69'
    scriptarguments:
      append:
        simple: 'true'
      key:
        simple: File.MD5
      value:
        complex:
          root: inputs.MD5
          transformers:
          - operator: split
            args:
              delimiter:
                value:
                  simple: ','
    separatecontext: false
    view: |-
      {
        "position": {
          "x": -2590,
          "y": 1510
        }
      }
    note: false
    timertriggers: []
    ignoreworker: false
  '21':
    id: '21'
    taskid: 8d394926-0f4e-4d5d-8d0c-7f31d935a6c3
    type: condition
    task:
      id: 8d394926-0f4e-4d5d-8d0c-7f31d935a6c3
      version: -1
      description: ''
      name: Was there a custom MD5 field?
      type: condition
      iscommand: false
      brand: ''
    nexttasks:
      '#default#':
      - '82'
      'yes':
      - '81'
    separatecontext: false
    conditions:
    - label: 'yes'
      condition:
      - - operator: isNotEmpty
          left:
            value:
              simple: inputs.SplunkMD5Field
            iscontext: true
    view: |-
      {
        "position": {
          "x": -2390,
          "y": 1140
        }
      }
    note: false
    timertriggers: []
    ignoreworker: false
  '22':
    id: '22'
    taskid: a9d31dda-dd5a-49ad-8a4e-f9b118462a46
    type: condition
    task:
      id: a9d31dda-dd5a-49ad-8a4e-f9b118462a46
      version: -1
      description: ''
      name: Is there an MD5 to search
      type: condition
      iscommand: false
      brand: ''
    nexttasks:
      '#default#':
      - '25'
      'yes':
      - '21'
    separatecontext: false
    conditions:
    - label: 'yes'
      condition:
      - - operator: isNotEmpty
          left:
            value:
              simple: inputs.MD5
            iscontext: true
    view: |-
      {
        "position": {
          "x": -1900,
          "y": 775
        }
      }
    note: false
    timertriggers: []
    ignoreworker: false
  '25':
    id: '25'
    taskid: 89114e4b-5f78-4764-8f08-1b183a2ad647
    type: title
    task:
      id: 89114e4b-5f78-4764-8f08-1b183a2ad647
      version: -1
      name: Hash hunting done
      type: title
      iscommand: false
      brand: ''
      description: ''
    nexttasks:
      '#none#':
      - '116'
    separatecontext: false
    view: |-
      {
        "position": {
          "x": -660,
          "y": 2570
        }
      }
    note: false
    timertriggers: []
    ignoreworker: false
  '26':
    id: '26'
    taskid: 1c2153e0-2bc6-49a2-8f45-ba28d73448c9
    type: title
    task:
      id: 1c2153e0-2bc6-49a2-8f45-ba28d73448c9
      version: -1
      name: MD5 Search
      type: title
      iscommand: false
      brand: ''
      description: ''
    nexttasks:
      '#none#':
      - '22'
    separatecontext: false
    view: |-
      {
        "position": {
          "x": -1900,
          "y": 640
        }
      }
    note: false
    timertriggers: []
    ignoreworker: false
  '27':
    id: '27'
    taskid: 0250c0d6-4e4e-4117-8549-1bd58942ed23
    type: title
    task:
      id: 0250c0d6-4e4e-4117-8549-1bd58942ed23
      version: -1
      name: SHA1 Search
      type: title
      iscommand: false
      brand: ''
      description: ''
    nexttasks:
      '#none#':
      - '29'
    separatecontext: false
    view: |-
      {
        "position": {
          "x": -1500,
          "y": 640
        }
      }
    note: false
    timertriggers: []
    ignoreworker: false
  '29':
    id: '29'
    taskid: 219caccb-356b-4f28-8598-3a2b208c75c1
    type: condition
    task:
      id: 219caccb-356b-4f28-8598-3a2b208c75c1
      version: -1
      description: ''
      name: Is there an SHA1 to search
      type: condition
      iscommand: false
      brand: ''
    nexttasks:
      '#default#':
      - '25'
      'yes':
      - '31'
    separatecontext: false
    conditions:
    - label: 'yes'
      condition:
      - - operator: isNotEmpty
          left:
            value:
              simple: inputs.SHA1
            iscontext: true
    view: |-
      {
        "position": {
          "x": -1500,
          "y": 775
        }
      }
    note: false
    timertriggers: []
    ignoreworker: false
  '31':
    id: '31'
    taskid: 15b68e09-d066-4d44-8ff4-8e3f9e91f215
    type: condition
    task:
      id: 15b68e09-d066-4d44-8ff4-8e3f9e91f215
      version: -1
      description: ''
      name: Was there a custom SHA1 field?
      type: condition
      iscommand: false
      brand: ''
    nexttasks:
      '#default#':
      - '84'
      'yes':
      - '83'
    separatecontext: false
    conditions:
    - label: 'yes'
      condition:
      - - operator: isNotEmpty
          left:
            value:
              complex:
                root: inputs.SplunkSHA1Field
            iscontext: true
    view: |-
      {
        "position": {
          "x": -1070,
          "y": 1130
        }
      }
    note: false
    timertriggers: []
    ignoreworker: false
  '38':
    id: '38'
    taskid: 8a45b1af-5241-4850-8b6d-61bcf2762957
    type: title
    task:
      id: 8a45b1af-5241-4850-8b6d-61bcf2762957
      version: -1
      name: SHA256 Search
      type: title
      iscommand: false
      brand: ''
      description: ''
    nexttasks:
      '#none#':
      - '39'
    separatecontext: false
    view: |-
      {
        "position": {
          "x": -240,
          "y": 640
        }
      }
    note: false
    timertriggers: []
    ignoreworker: false
  '39':
    id: '39'
    taskid: 30cf6a20-efcf-48d0-80d5-31523a3e284e
    type: condition
    task:
      id: 30cf6a20-efcf-48d0-80d5-31523a3e284e
      version: -1
      description: ''
      name: Is there an SHA256 to search
      type: condition
      iscommand: false
      brand: ''
    nexttasks:
      '#default#':
      - '25'
      'yes':
      - '41'
    separatecontext: false
    conditions:
    - label: 'yes'
      condition:
      - - operator: isNotEmpty
          left:
            value:
              simple: inputs.SHA256
            iscontext: true
    view: |-
      {
        "position": {
          "x": -240,
          "y": 775
        }
      }
    note: false
    timertriggers: []
    ignoreworker: false
  '41':
    id: '41'
    taskid: 4619958a-880f-4406-86e8-45a9f7155fb0
    type: condition
    task:
      id: 4619958a-880f-4406-86e8-45a9f7155fb0
      version: -1
      description: ''
      name: Was there a custom SHA256 field?
      type: condition
      iscommand: false
      brand: ''
    nexttasks:
      '#default#':
      - '86'
      'yes':
      - '85'
    separatecontext: false
    conditions:
    - label: 'yes'
      condition:
      - - operator: isNotEmpty
          left:
            value:
              complex:
                root: inputs.SplunkSHA256Field
            iscontext: true
    view: |-
      {
        "position": {
          "x": -240,
          "y": 1130
        }
      }
    note: false
    timertriggers: []
    ignoreworker: false
  '48':
    id: '48'
    taskid: 6a0238aa-af6f-40b2-8ee7-c62eafe818ed
    type: title
    task:
      id: 6a0238aa-af6f-40b2-8ee7-c62eafe818ed
      version: -1
      name: IP hunting done
      type: title
      iscommand: false
      brand: ''
      description: ''
    nexttasks:
      '#none#':
      - '116'
    separatecontext: false
    view: |-
      {
        "position": {
          "x": 780,
          "y": 2570
        }
      }
    note: false
    timertriggers: []
    ignoreworker: false
  '50':
    id: '50'
    taskid: c8f395df-f676-4d66-858d-037fec1bd956
    type: condition
    task:
      id: c8f395df-f676-4d66-858d-037fec1bd956
      version: -1
      description: ''
      name: Was there a custom IP field?
      type: condition
      iscommand: false
      brand: ''
    nexttasks:
      '#default#':
      - '88'
      'yes':
      - '87'
    separatecontext: false
    conditions:
    - label: 'yes'
      condition:
      - - operator: isNotEmpty
          left:
            value:
              complex:
                root: inputs.SplunkIPField
            iscontext: true
    view: |-
      {
        "position": {
          "x": 1380,
          "y": 1130
        }
      }
    note: false
    timertriggers: []
    ignoreworker: false
  '54':
    id: '54'
    taskid: 3a34151e-f6ba-4406-82aa-137d5968b47d
    type: condition
    task:
      id: 3a34151e-f6ba-4406-82aa-137d5968b47d
      version: -1
      description: ''
      name: Is Splunk enabled
      type: condition
      iscommand: false
      brand: ''
    nexttasks:
      '#default#':
      - '48'
      'yes':
      - '2'
      - '5'
      - '6'
    separatecontext: false
    conditions:
    - label: 'yes'
      condition:
      - - operator: isExists
          left:
            value:
              simple: modules.brand
            iscontext: true
      - - operator: isEqualString
          left:
            value:
              simple: modules.brand
            iscontext: true
          right:
            value:
              simple: SplunkPy
      - - operator: isEqualString
          left:
            value:
              simple: modules.state
            iscontext: true
          right:
            value:
              simple: active
    view: |-
      {
        "position": {
          "x": 780,
          "y": -140
        }
      }
    note: false
    timertriggers: []
    ignoreworker: false
  '57':
    id: '57'
    taskid: 495bfdd5-ab80-45db-8c9f-85378eb36cfc
    type: regular
    task:
      id: 495bfdd5-ab80-45db-8c9f-85378eb36cfc
      version: -1
      name: Splunk search with custom fields
      description: Searches Splunk for events.
      script: '|||splunk-search'
      type: regular
      iscommand: true
      brand: ''
    nexttasks:
      '#none#':
      - '107'
    scriptarguments:
      batch_limit: {}
      earliest_time:
        simple: ${inputs.earliest_time}
      event_limit:
        simple: ${inputs.event_limit}
      latest_time:
        simple: ${inputs.latest_time}
      query:
        complex:
          root: inputs.URLDomainField
          transformers:
          - operator: ProductJoin
            args:
              join:
                value:
                  simple: ' *'
              list2:
                value:
                  simple: inputs.SplunkURLDomainField
                iscontext: true
          - operator: replaceMatch
            args:
              regex:
                value:
                  simple: (.*)
              replaceWith:
                value:
                  simple: $1*
          - operator: join
            args:
              separator:
                value:
                  simple: ' OR '
          - operator: concat
            args:
              prefix: {}
              suffix:
                value:
                  simple: ')  | table '
          - operator: concat
            args:
              prefix: {}
              suffix:
                value:
                  simple: ' '
          - operator: concat
            args:
              prefix: {}
              suffix:
                value:
                  simple: inputs.SelectFields
                iscontext: true
          - operator: concat
            args:
              prefix: {}
              suffix:
                value:
                  simple: ' '
          - operator: concat
            args:
              prefix: {}
              suffix:
                value:
                  simple: inputs.InvestigationIPFields
                iscontext: true
          - operator: concat
            args:
              prefix: {}
              suffix:
                value:
                  simple: ' '
          - operator: concat
            args:
              prefix: {}
              suffix:
                value:
                  simple: inputs.InvestigationUserFields
                iscontext: true
          - operator: concat
            args:
              prefix: {}
              suffix:
                value:
                  simple: ' '
          - operator: concat
            args:
              prefix: {}
              suffix:
                value:
                  simple: inputs.InvestigationInternalHostFields
                iscontext: true
          - operator: concat
            args:
              prefix:
                value:
                  simple: ' ('
              suffix: {}
          - operator: concat
            args:
              prefix:
                value:
                  simple: inputs.IndexName
                iscontext: true
              suffix: {}
          - operator: concat
            args:
              prefix:
                value:
                  simple: index=
              suffix: {}
      update_context: {}
    separatecontext: false
    view: |-
      {
        "position": {
          "x": 2470,
          "y": 1710
        }
      }
    note: false
    timertriggers: []
    ignoreworker: false
  '64':
    id: '64'
    taskid: 639d2c54-566d-47a6-8e87-d728d44b6b01
    type: regular
    task:
      id: 639d2c54-566d-47a6-8e87-d728d44b6b01
      version: -1
      name: Splunk search with custom fields
      description: Searches Splunk for events.
      script: '|||splunk-search'
      type: regular
      iscommand: true
      brand: ''
    nexttasks:
      '#none#':
      - '103'
    scriptarguments:
      batch_limit: {}
      earliest_time:
        simple: ${inputs.earliest_time}
      event_limit:
        simple: ${inputs.event_limit}
      latest_time:
        simple: ${inputs.latest_time}
      query:
        complex:
          root: inputs.SplunkIPField
          transformers:
          - operator: ProductJoin
            args:
              join:
                value:
                  simple: '='
              list2:
                value:
                  simple: inputs.IPAddress
                iscontext: true
          - operator: join
            args:
              separator:
                value:
                  simple: ' OR '
          - operator: concat
            args:
              prefix: {}
              suffix:
                value:
                  simple: ')  | table '
          - operator: concat
            args:
              prefix: {}
              suffix:
                value:
                  simple: ' '
          - operator: concat
            args:
              prefix: {}
              suffix:
                value:
                  simple: inputs.SelectFields
                iscontext: true
          - operator: concat
            args:
              prefix: {}
              suffix:
                value:
                  simple: ' '
          - operator: concat
            args:
              prefix: {}
              suffix:
                value:
                  simple: inputs.InvestigationIPFields
                iscontext: true
          - operator: concat
            args:
              prefix: {}
              suffix:
                value:
                  simple: ' '
          - operator: concat
            args:
              prefix: {}
              suffix:
                value:
                  simple: inputs.InvestigationUserFields
                iscontext: true
          - operator: concat
            args:
              prefix: {}
              suffix:
                value:
                  simple: ' '
          - operator: concat
            args:
              prefix:
                value:
                  simple: ' ('
              suffix: {}
          - operator: concat
            args:
              prefix: {}
              suffix:
                value:
                  simple: inputs.InvestigationInternalHostFields
                iscontext: true
          - operator: concat
            args:
              prefix:
                value:
                  simple: inputs.IndexName
                iscontext: true
              suffix: {}
          - operator: concat
            args:
              prefix:
                value:
                  simple: index=
              suffix: {}
      update_context: {}
    separatecontext: false
    view: |-
      {
        "position": {
          "x": 1150,
          "y": 1710
        }
      }
    note: false
    timertriggers: []
    ignoreworker: false
  '69':
    id: '69'
    taskid: fb833c21-b53b-4ce3-8ea4-f1e3fabb627f
    type: regular
    task:
      id: fb833c21-b53b-4ce3-8ea4-f1e3fabb627f
      version: -1
      name: Splunk search without custom fields
      description: Searches Splunk for events.
      script: '|||splunk-search'
      type: regular
      iscommand: true
      brand: ''
    nexttasks:
      '#none#':
      - '91'
    scriptarguments:
      batch_limit: {}
      earliest_time:
        simple: ${inputs.earliest_time}
      event_limit:
        simple: ${inputs.event_limit}
      latest_time:
        simple: ${inputs.latest_time}
      query:
        complex:
          root: File
          accessor: MD5
          transformers:
          - operator: join
            args:
              separator:
                value:
                  simple: ' OR '
          - operator: concat
            args:
              prefix: {}
              suffix:
                value:
                  simple: ') | table '
          - operator: concat
            args:
              prefix: {}
              suffix:
                value:
                  simple: ' '
          - operator: concat
            args:
              prefix: {}
              suffix:
                value:
                  simple: inputs.SelectFields
                iscontext: true
          - operator: concat
            args:
              prefix: {}
              suffix:
                value:
                  simple: ' '
          - operator: concat
            args:
              prefix: {}
              suffix:
                value:
                  simple: inputs.InvestigationIPFields
                iscontext: true
          - operator: concat
            args:
              prefix: {}
              suffix:
                value:
                  simple: ' '
          - operator: concat
            args:
              prefix: {}
              suffix:
                value:
                  simple: inputs.InvestigationInternalHostFields
                iscontext: true
          - operator: concat
            args:
              prefix: {}
              suffix:
                value:
                  simple: ' '
          - operator: concat
            args:
              prefix:
                value:
                  simple: ' ('
              suffix: {}
          - operator: concat
            args:
              prefix:
                value:
                  simple: Index
                iscontext: true
              suffix: {}
          - operator: concat
            args:
              prefix:
                value:
                  simple: index=
              suffix: {}
      update_context: {}
    separatecontext: false
    view: |-
      {
        "position": {
          "x": -2590,
          "y": 1710
        }
      }
    note: false
    timertriggers: []
    ignoreworker: false
  '71':
    id: '71'
    taskid: 898168d2-2593-461e-80a9-cd3626d95f4e
    type: regular
    task:
      id: 898168d2-2593-461e-80a9-cd3626d95f4e
      version: -1
      name: Splunk search without custom fields
      description: Searches Splunk for events.
      script: '|||splunk-search'
      type: regular
      iscommand: true
      brand: ''
    nexttasks:
      '#none#':
      - '95'
    scriptarguments:
      batch_limit: {}
      earliest_time:
        simple: ${inputs.earliest_time}
      event_limit:
        simple: ${inputs.event_limit}
      latest_time:
        simple: ${inputs.latest_time}
      query:
        complex:
          root: File
          accessor: SHA1
          transformers:
          - operator: join
            args:
              separator:
                value:
                  simple: ' OR '
          - operator: concat
            args:
              prefix: {}
              suffix:
                value:
                  simple: ')  | table '
          - operator: concat
            args:
              prefix: {}
              suffix:
                value:
                  simple: ' '
          - operator: concat
            args:
              prefix: {}
              suffix:
                value:
                  simple: inputs.SelectFields
                iscontext: true
          - operator: concat
            args:
              prefix: {}
              suffix:
                value:
                  simple: ' '
          - operator: concat
            args:
              prefix: {}
              suffix:
                value:
                  simple: inputs.InvestigationIPFields
                iscontext: true
          - operator: concat
            args:
              prefix: {}
              suffix:
                value:
                  simple: ' '
          - operator: concat
            args:
              prefix: {}
              suffix:
                value:
                  simple: inputs.InvestigationUserFields
                iscontext: true
          - operator: concat
            args:
              prefix: {}
              suffix:
                value:
                  simple: ' '
          - operator: concat
            args:
              prefix: {}
              suffix:
                value:
                  simple: inputs.InvestigationInternalHostFields
                iscontext: true
          - operator: concat
            args:
              prefix:
                value:
                  simple: ' ('
              suffix: {}
          - operator: concat
            args:
              prefix:
                value:
                  simple: inputs.IndexName
                iscontext: true
              suffix: {}
          - operator: concat
            args:
              prefix:
                value:
                  simple: index=
              suffix: {}
      update_context: {}
    separatecontext: false
    view: |-
      {
        "position": {
          "x": -1280,
          "y": 1710
        }
      }
    note: false
    timertriggers: []
    ignoreworker: false
  '72':
    id: '72'
    taskid: 4951f992-b5eb-4f5a-8200-26a0f72c367b
    type: regular
    task:
      id: 4951f992-b5eb-4f5a-8200-26a0f72c367b
      version: -1
      name: Splunk search without custom fields
      description: Searches Splunk for events.
      script: '|||splunk-search'
      type: regular
      iscommand: true
      brand: ''
    nexttasks:
      '#none#':
      - '99'
    scriptarguments:
      batch_limit: {}
      earliest_time:
        simple: ${inputs.earliest_time}
      event_limit:
        simple: ${inputs.event_limit}
      latest_time:
        simple: ${inputs.latest_time}
      query:
        complex:
          root: File
          accessor: SHA256
          transformers:
          - operator: join
            args:
              separator:
                value:
                  simple: ' OR '
          - operator: concat
            args:
              prefix: {}
              suffix:
                value:
                  simple: ')  | table '
          - operator: concat
            args:
              prefix: {}
              suffix:
                value:
                  simple: ' '
          - operator: concat
            args:
              prefix: {}
              suffix:
                value:
                  simple: inputs.SelectFields
                iscontext: true
          - operator: concat
            args:
              prefix: {}
              suffix:
                value:
                  simple: ' '
          - operator: concat
            args:
              prefix: {}
              suffix:
                value:
                  simple: inputs.InvestigationIPFields
                iscontext: true
          - operator: concat
            args:
              prefix: {}
              suffix:
                value:
                  simple: ' '
          - operator: concat
            args:
              prefix: {}
              suffix:
                value:
                  simple: inputs.InvestigationUserFields
                iscontext: true
          - operator: concat
            args:
              prefix: {}
              suffix:
                value:
                  simple: ' '
          - operator: concat
            args:
              prefix: {}
              suffix:
                value:
                  simple: inputs.InvestigationInternalHostFields
                iscontext: true
          - operator: concat
            args:
              prefix:
                value:
                  simple: ' ('
              suffix: {}
          - operator: concat
            args:
              prefix:
                value:
                  simple: inputs.IndexName
                iscontext: true
              suffix: {}
          - operator: concat
            args:
              prefix:
                value:
                  simple: index=
              suffix: {}
      update_context: {}
    separatecontext: false
    view: |-
      {
        "position": {
          "x": -400,
          "y": 1710
        }
      }
    note: false
    timertriggers: []
    ignoreworker: false
  '74':
    id: '74'
    taskid: e01ebdb8-7e0e-4dcf-83d5-1c4bf81556fb
    type: regular
    task:
      id: e01ebdb8-7e0e-4dcf-83d5-1c4bf81556fb
      version: -1
      name: Splunk search without custom fields
      description: Searches Splunk for events.
      script: '|||splunk-search'
      type: regular
      iscommand: true
      brand: ''
    nexttasks:
      '#none#':
      - '107'
    scriptarguments:
      batch_limit: {}
      earliest_time:
        simple: ${inputs.earliest_time}
      event_limit:
        simple: ${inputs.event_limit}
      latest_time:
        simple: ${inputs.latest_time}
      query:
        complex:
          root: DomainURL
          transformers:
          - operator: replaceMatch
            args:
              regex:
                value:
                  simple: (.*)
              replaceWith:
                value:
                  simple: '*$1*'
          - operator: join
            args:
              separator:
                value:
                  simple: ' OR '
          - operator: concat
            args:
              prefix: {}
              suffix:
                value:
                  simple: ')  | table '
          - operator: concat
            args:
              prefix: {}
              suffix:
                value:
                  simple: ' '
          - operator: concat
            args:
              prefix: {}
              suffix:
                value:
                  simple: inputs.SelectFields
                iscontext: true
          - operator: concat
            args:
              prefix: {}
              suffix:
                value:
                  simple: ' '
          - operator: concat
            args:
              prefix: {}
              suffix:
                value:
                  simple: inputs.InvestigationIPFields
                iscontext: true
          - operator: concat
            args:
              prefix: {}
              suffix:
                value:
                  simple: ' '
          - operator: concat
            args:
              prefix: {}
              suffix:
                value:
                  simple: inputs.InvestigationUserFields
                iscontext: true
          - operator: concat
            args:
              prefix: {}
              suffix:
                value:
                  simple: ' '
          - operator: concat
            args:
              prefix: {}
              suffix:
                value:
                  simple: inputs.InvestigationInternalHostFields
                iscontext: true
          - operator: concat
            args:
              prefix:
                value:
                  simple: ' ('
              suffix: {}
          - operator: concat
            args:
              prefix:
                value:
                  simple: inputs.IndexName
                iscontext: true
              suffix: {}
          - operator: concat
            args:
              prefix:
                value:
                  simple: index=
              suffix: {}
      update_context: {}
    separatecontext: false
    view: |-
      {
        "position": {
          "x": 2920,
          "y": 1710
        }
      }
    note: false
    timertriggers: []
    ignoreworker: false
  '78':
    id: '78'
    taskid: 1b729bc6-9db4-4c63-8153-4c59611d5789
    type: regular
    task:
      id: 1b729bc6-9db4-4c63-8153-4c59611d5789
      version: -1
      name: Splunk search with custom fields
      description: Searches Splunk for events.
      script: '|||splunk-search'
      type: regular
      iscommand: true
      brand: ''
    nexttasks:
      '#none#':
      - '95'
    scriptarguments:
      batch_limit: {}
      earliest_time:
        simple: ${inputs.earliest_time}
      event_limit:
        simple: ${inputs.event_limit}
      latest_time:
        simple: ${inputs.latest_time}
      query:
        complex:
          root: inputs.SplunkSHA1Field
          transformers:
          - operator: ProductJoin
            args:
              join:
                value:
                  simple: '='
              list2:
                value:
                  simple: inputs.SHA1
                iscontext: true
          - operator: join
            args:
              separator:
                value:
                  simple: ' OR '
          - operator: concat
            args:
              prefix: {}
              suffix:
                value:
                  simple: ')  | table '
          - operator: concat
            args:
              prefix: {}
              suffix:
                value:
                  simple: ' '
          - operator: concat
            args:
              prefix: {}
              suffix:
                value:
                  simple: inputs.SelectFields
                iscontext: true
          - operator: concat
            args:
              prefix: {}
              suffix:
                value:
                  simple: ' '
          - operator: concat
            args:
              prefix: {}
              suffix:
                value:
                  simple: inputs.InvestigationIPFields
                iscontext: true
          - operator: concat
            args:
              prefix: {}
              suffix:
                value:
                  simple: ' '
          - operator: concat
            args:
              prefix: {}
              suffix:
                value:
                  simple: inputs.InvestigationUserFields
                iscontext: true
          - operator: concat
            args:
              prefix: {}
              suffix:
                value:
                  simple: ' '
          - operator: concat
            args:
              prefix: {}
              suffix:
                value:
                  simple: inputs.InvestigationInternalHostFields
                iscontext: true
          - operator: concat
            args:
              prefix:
                value:
                  simple: ' ('
              suffix: {}
          - operator: concat
            args:
              prefix:
                value:
                  simple: inputs.IndexName
                iscontext: true
              suffix: {}
          - operator: concat
            args:
              prefix:
                value:
                  simple: index=
              suffix: {}
      update_context: {}
    separatecontext: false
    view: |-
      {
        "position": {
          "x": -870,
          "y": 1710
        }
      }
    note: false
    timertriggers: []
    ignoreworker: false
  '79':
    id: '79'
    taskid: 38dcbf43-2671-4e89-8082-54fd66440e58
    type: regular
    task:
      id: 38dcbf43-2671-4e89-8082-54fd66440e58
      version: -1
      name: Splunk search with custom fields
      description: Searches Splunk for events.
      script: '|||splunk-search'
      type: regular
      iscommand: true
      brand: ''
    nexttasks:
      '#none#':
      - '99'
    scriptarguments:
      batch_limit: {}
      earliest_time:
        simple: ${inputs.earliest_time}
      event_limit:
        simple: ${inputs.event_limit}
      latest_time:
        simple: ${inputs.latest_time}
      query:
        complex:
          root: inputs.SplunkSHA256Field
          transformers:
          - operator: ProductJoin
            args:
              join:
                value:
                  simple: '='
              list2:
                value:
                  simple: inputs.SHA256
                iscontext: true
          - operator: join
            args:
              separator:
                value:
                  simple: ' OR '
          - operator: concat
            args:
              prefix: {}
              suffix:
                value:
                  simple: ')  | table '
          - operator: concat
            args:
              prefix: {}
              suffix:
                value:
                  simple: ' '
          - operator: concat
            args:
              prefix: {}
              suffix:
                value:
                  simple: inputs.SelectFields
                iscontext: true
          - operator: concat
            args:
              prefix: {}
              suffix:
                value:
                  simple: ' '
          - operator: concat
            args:
              prefix: {}
              suffix:
                value:
                  simple: inputs.InvestigationIPFields
                iscontext: true
          - operator: concat
            args:
              prefix: {}
              suffix:
                value:
                  simple: ' '
          - operator: concat
            args:
              prefix: {}
              suffix:
                value:
                  simple: inputs.InvestigationUserFields
                iscontext: true
          - operator: concat
            args:
              prefix: {}
              suffix:
                value:
                  simple: ' '
          - operator: concat
            args:
              prefix: {}
              suffix:
                value:
                  simple: inputs.InvestigationInternalHostFields
                iscontext: true
          - operator: concat
            args:
              prefix:
                value:
                  simple: ' ('
              suffix: {}
          - operator: concat
            args:
              prefix:
                value:
                  simple: inputs.IndexName
                iscontext: true
              suffix: {}
          - operator: concat
            args:
              prefix:
                value:
                  simple: index=
              suffix: {}
      update_context: {}
    separatecontext: false
    view: |-
      {
        "position": {
          "x": 10,
          "y": 1710
        }
      }
    note: false
    timertriggers: []
    ignoreworker: false
  '80':
    id: '80'
    taskid: 5a7819d1-808e-4ffd-8d94-3d35eac5aedc
    type: regular
    task:
      id: 5a7819d1-808e-4ffd-8d94-3d35eac5aedc
      version: -1
      name: Splunk search without custom fields
      description: Searches Splunk for events.
      script: '|||splunk-search'
      type: regular
      iscommand: true
      brand: ''
    nexttasks:
      '#none#':
      - '103'
    scriptarguments:
      batch_limit: {}
      earliest_time:
        simple: ${inputs.earliest_time}
      event_limit:
        simple: ${inputs.event_limit}
      latest_time:
        simple: ${inputs.latest_time}
      query:
        complex:
          root: File
          accessor: SHA256
          transformers:
          - operator: join
            args:
              separator:
                value:
                  simple: ' OR '
          - operator: concat
            args:
              prefix: {}
              suffix:
                value:
                  simple: ')  | table '
          - operator: concat
            args:
              prefix: {}
              suffix:
                value:
                  simple: ' '
          - operator: concat
            args:
              prefix: {}
              suffix:
                value:
                  simple: inputs.SelectFields
                iscontext: true
          - operator: concat
            args:
              prefix: {}
              suffix:
                value:
                  simple: ' '
          - operator: concat
            args:
              prefix: {}
              suffix:
                value:
                  simple: inputs.InvestigationIPFields
                iscontext: true
          - operator: concat
            args:
              prefix: {}
              suffix:
                value:
                  simple: ' '
          - operator: concat
            args:
              prefix: {}
              suffix:
                value:
                  simple: inputs.InvestigationUserFields
                iscontext: true
          - operator: concat
            args:
              prefix: {}
              suffix:
                value:
                  simple: ' '
          - operator: concat
            args:
              prefix: {}
              suffix:
                value:
                  simple: inputs.InvestigationInternalHostFields
                iscontext: true
          - operator: concat
            args:
              prefix:
                value:
                  simple: ' ('
              suffix: {}
          - operator: concat
            args:
              prefix:
                value:
                  simple: inputs.IndexName
                iscontext: true
              suffix: {}
          - operator: concat
            args:
              prefix:
                value:
                  simple: index=
              suffix: {}
      update_context: {}
    separatecontext: false
    view: |-
      {
        "position": {
          "x": 1570,
          "y": 1710
        }
      }
    note: false
    timertriggers: []
    ignoreworker: false
  '81':
    id: '81'
    taskid: b4998eca-5617-4a69-8d9f-6fde3e67e1a8
    type: title
    task:
      id: b4998eca-5617-4a69-8d9f-6fde3e67e1a8
      version: -1
      name: Splunk query with custom fields
      type: title
      iscommand: false
      brand: ''
      description: ''
    nexttasks:
      '#none#':
      - '122'
    separatecontext: false
    view: |-
      {
        "position": {
          "x": -2190,
          "y": 1330
        }
      }
    note: false
    timertriggers: []
    ignoreworker: false
  '82':
    id: '82'
    taskid: 544cebf0-17ea-436d-8af1-17013ec9bb75
    type: title
    task:
      id: 544cebf0-17ea-436d-8af1-17013ec9bb75
      version: -1
      name: Splunk free text query
      type: title
      iscommand: false
      brand: ''
      description: ''
    nexttasks:
      '#none#':
      - '20'
    separatecontext: false
    view: |-
      {
        "position": {
          "x": -2590,
          "y": 1330
        }
      }
    note: false
    timertriggers: []
    ignoreworker: false
  '83':
    id: '83'
    taskid: 3071057a-075c-4cc3-8d9a-4d89662a6fe9
    type: title
    task:
      id: 3071057a-075c-4cc3-8d9a-4d89662a6fe9
      version: -1
      name: Splunk query with custom fields
      type: title
      iscommand: false
      brand: ''
      description: ''
    nexttasks:
      '#none#':
      - '78'
    separatecontext: false
    view: |-
      {
        "position": {
          "x": -870,
          "y": 1330
        }
      }
    note: false
    timertriggers: []
    ignoreworker: false
  '84':
    id: '84'
    taskid: 28407ef8-72d6-4667-8d9e-7fb1f3255cd9
    type: title
    task:
      id: 28407ef8-72d6-4667-8d9e-7fb1f3255cd9
      version: -1
      name: Splunk free text query
      type: title
      iscommand: false
      brand: ''
      description: ''
    nexttasks:
      '#none#':
      - '112'
    separatecontext: false
    view: |-
      {
        "position": {
          "x": -1280,
          "y": 1330
        }
      }
    note: false
    timertriggers: []
    ignoreworker: false
  '85':
    id: '85'
    taskid: 4096da5f-fdda-4dce-8ccf-65cacc168a7d
    type: title
    task:
      id: 4096da5f-fdda-4dce-8ccf-65cacc168a7d
      version: -1
      name: Splunk query with custom fields
      type: title
      iscommand: false
      brand: ''
      description: ''
    nexttasks:
      '#none#':
      - '79'
    separatecontext: false
    view: |-
      {
        "position": {
          "x": 10,
          "y": 1330
        }
      }
    note: false
    timertriggers: []
    ignoreworker: false
  '86':
    id: '86'
    taskid: bdc4f04c-99d6-49ff-8cc5-c56a9461bbd1
    type: title
    task:
      id: bdc4f04c-99d6-49ff-8cc5-c56a9461bbd1
      version: -1
      name: Splunk free text query
      type: title
      iscommand: false
      brand: ''
      description: ''
    nexttasks:
      '#none#':
      - '113'
    separatecontext: false
    view: |-
      {
        "position": {
          "x": -400,
          "y": 1330
        }
      }
    note: false
    timertriggers: []
    ignoreworker: false
  '87':
    id: '87'
    taskid: 20f2a299-2d3d-4cef-89b9-f8128c24c9c9
    type: title
    task:
      id: 20f2a299-2d3d-4cef-89b9-f8128c24c9c9
      version: -1
      name: Splunk query with custom fields
      type: title
      iscommand: false
      brand: ''
      description: ''
    nexttasks:
      '#none#':
      - '64'
    separatecontext: false
    view: |-
      {
        "position": {
          "x": 1150,
          "y": 1330
        }
      }
    note: false
    timertriggers: []
    ignoreworker: false
  '88':
    id: '88'
    taskid: 084034f7-7f62-4e40-838f-e0b04b2ce0bd
    type: title
    task:
      id: 084034f7-7f62-4e40-838f-e0b04b2ce0bd
      version: -1
      name: Splunk free text query
      type: title
      iscommand: false
      brand: ''
      description: ''
    nexttasks:
      '#none#':
      - '114'
    separatecontext: false
    view: |-
      {
        "position": {
          "x": 1570,
          "y": 1330
        }
      }
    note: false
    timertriggers: []
    ignoreworker: false
  '89':
    id: '89'
    taskid: 1e86e491-b889-48dc-8fe0-a5a2a22a8069
    type: title
    task:
      id: 1e86e491-b889-48dc-8fe0-a5a2a22a8069
      version: -1
      name: Splunk free text query
      type: title
      iscommand: false
      brand: ''
      description: ''
    nexttasks:
      '#none#':
      - '115'
    separatecontext: false
    view: |-
      {
        "position": {
          "x": 2920,
          "y": 1340
        }
      }
    note: false
    timertriggers: []
    ignoreworker: false
  '90':
    id: '90'
    taskid: df5ab634-da64-450b-80e9-3ad8f6fd93fe
    type: title
    task:
      id: df5ab634-da64-450b-80e9-3ad8f6fd93fe
      version: -1
      name: Splunk query with custom fields
      type: title
      iscommand: false
      brand: ''
      description: ''
    nexttasks:
      '#none#':
      - '57'
    separatecontext: false
    view: |-
      {
        "position": {
          "x": 2470,
          "y": 1340
        }
      }
    note: false
    timertriggers: []
    ignoreworker: false
  '91':
    id: '91'
    taskid: 8d981267-254f-4feb-8267-8ad20a93a8e9
    type: condition
    task:
      id: 8d981267-254f-4feb-8267-8ad20a93a8e9
      version: -1
      description: ''
      name: Is MD5 file hash detected by Splunk?
      type: condition
      iscommand: false
      brand: ''
    nexttasks:
      '#default#':
      - '25'
      'yes':
      - '92'
    separatecontext: false
    conditions:
    - label: 'yes'
      condition:
      - - operator: isNotEmpty
          left:
            value:
              simple: Splunk.Result
            iscontext: true
        - operator: isNotEmpty
          left:
            value:
              simple: Splunk.Result
            iscontext: true
    view: |-
      {
        "position": {
          "x": -2390,
          "y": 1885
        }
      }
    note: false
    timertriggers: []
    ignoreworker: false
  '92':
    id: '92'
    taskid: 94b84a05-2fa4-4ff1-8fcc-f636d6abd6f3
    type: regular
    task:
      id: 94b84a05-2fa4-4ff1-8fcc-f636d6abd6f3
      version: -1
      name: Set detected IP addresses
      description: Checks if the specified value exists in context. If the value exists,
        it will be set in context, otherwise no value will be set it context.
      scriptName: SetAndHandleEmpty
      type: regular
      iscommand: false
      brand: ''
    nexttasks:
      '#none#':
      - '93'
    scriptarguments:
      append:
        simple: 'true'
      key:
        simple: Splunk.DetectedIPs
      stringify: {}
      value:
        complex:
          root: ${
          accessor: =[]}
          transformers:
          - operator: GetValuesOfMultipleFields
            args:
              key:
                value:
                  simple: Splunk.Result
                iscontext: true
              list:
                value:
                  simple: inputs.InvestigationIPFields
                iscontext: true
    separatecontext: false
    view: |-
      {
        "position": {
          "x": -2630,
          "y": 2065
        }
      }
    note: false
    timertriggers: []
    ignoreworker: false
  '93':
    id: '93'
    taskid: 6eda5e85-d4bc-4823-875e-9970bac10e5e
    type: regular
    task:
      id: 6eda5e85-d4bc-4823-875e-9970bac10e5e
      version: -1
      name: Set detected usernames
      description: Checks if the specified value exists in context. If the value exists,
        it will be set in context, otherwise no value will be set it context.
      scriptName: SetAndHandleEmpty
      type: regular
      iscommand: false
      brand: ''
    nexttasks:
      '#none#':
      - '94'
    scriptarguments:
      append:
        simple: 'true'
      key:
        simple: Splunk.DetectedUsers
      stringify: {}
      value:
        complex:
          root: ${
          accessor: =[]}
          transformers:
          - operator: GetValuesOfMultipleFields
            args:
              key:
                value:
                  simple: Splunk.Result
                iscontext: true
              list:
                value:
                  simple: inputs.InvestigationUserFields
                iscontext: true
    separatecontext: false
    view: |-
      {
        "position": {
          "x": -2630,
          "y": 2215
        }
      }
    note: false
    timertriggers: []
    ignoreworker: false
  '94':
    id: '94'
    taskid: 336ec037-669b-4eeb-8bb9-b26c787ded68
    type: regular
    task:
      id: 336ec037-669b-4eeb-8bb9-b26c787ded68
      version: -1
      name: Set detected internal hostnames
      description: Checks if the specified value exists in context. If the value exists,
        it will be set in context, otherwise no value will be set it context.
      scriptName: SetAndHandleEmpty
      type: regular
      iscommand: false
      brand: ''
    nexttasks:
      '#none#':
      - '25'
    scriptarguments:
      append:
        simple: 'true'
      key:
        simple: Splunk.DetectedHosts
      stringify: {}
      value:
        complex:
          root: ${
          accessor: =[]}
          transformers:
          - operator: GetValuesOfMultipleFields
            args:
              key:
                value:
                  simple: Splunk.Result
                iscontext: true
              list:
                value:
                  simple: inputs.InvestigationInternalHostFields
                iscontext: true
    separatecontext: false
    view: |-
      {
        "position": {
          "x": -2630,
          "y": 2365
        }
      }
    note: false
    timertriggers: []
    ignoreworker: false
  '95':
    id: '95'
    taskid: 92ef76c6-1a0b-439b-8819-35b0c062c6c4
    type: condition
    task:
      id: 92ef76c6-1a0b-439b-8819-35b0c062c6c4
      version: -1
      description: ''
      name: Is SHA1 file hash detected by Splunk?
      type: condition
      iscommand: false
      brand: ''
    nexttasks:
      '#default#':
      - '25'
      'yes':
      - '96'
    separatecontext: false
    conditions:
    - label: 'yes'
      condition:
      - - operator: isNotEmpty
          left:
            value:
              simple: Splunk.Result
            iscontext: true
        - operator: isNotEmpty
          left:
            value:
              simple: Splunk.Result
            iscontext: true
    view: |-
      {
        "position": {
          "x": -1040,
          "y": 1885
        }
      }
    note: false
    timertriggers: []
    ignoreworker: false
  '96':
    id: '96'
    taskid: b97817c4-b589-428f-8138-44ceaa186b24
    type: regular
    task:
      id: b97817c4-b589-428f-8138-44ceaa186b24
      version: -1
      name: Set detected IP addresses
      description: Checks if the specified value exists in context. If the value exists,
        it will be set in context, otherwise no value will be set it context.
      scriptName: SetAndHandleEmpty
      type: regular
      iscommand: false
      brand: ''
    nexttasks:
      '#none#':
      - '97'
    scriptarguments:
      append:
        simple: 'true'
      key:
        simple: Splunk.DetectedIPs
      stringify: {}
      value:
        complex:
          root: ${
          accessor: =[]}
          transformers:
          - operator: GetValuesOfMultipleFields
            args:
              key:
                value:
                  simple: Splunk.Result
                iscontext: true
              list:
                value:
                  simple: inputs.InvestigationIPFields
                iscontext: true
    separatecontext: false
    view: |-
      {
        "position": {
          "x": -1240,
          "y": 2065
        }
      }
    note: false
    timertriggers: []
    ignoreworker: false
  '97':
    id: '97'
    taskid: 7dbd17dc-dbef-4226-88a6-a97686ba8704
    type: regular
    task:
      id: 7dbd17dc-dbef-4226-88a6-a97686ba8704
      version: -1
      name: Set detected usernames
      description: Checks if the specified value exists in context. If the value exists,
        it will be set in context, otherwise no value will be set it context.
      scriptName: SetAndHandleEmpty
      type: regular
      iscommand: false
      brand: ''
    nexttasks:
      '#none#':
      - '98'
    scriptarguments:
      append:
        simple: 'true'
      key:
        simple: Splunk.DetectedUsers
      stringify: {}
      value:
        complex:
          root: ${
          accessor: =[]}
          transformers:
          - operator: GetValuesOfMultipleFields
            args:
              key:
                value:
                  simple: Splunk.Result
                iscontext: true
              list:
                value:
                  simple: inputs.InvestigationUserFields
                iscontext: true
    separatecontext: false
    view: |-
      {
        "position": {
          "x": -1240,
          "y": 2215
        }
      }
    note: false
    timertriggers: []
    ignoreworker: false
  '98':
    id: '98'
    taskid: 38c75384-c2ea-4ca9-8ba1-7fd406f58c02
    type: regular
    task:
      id: 38c75384-c2ea-4ca9-8ba1-7fd406f58c02
      version: -1
      name: Set internal detected hostnames
      description: Checks if the specified value exists in context. If the value exists,
        it will be set in context, otherwise no value will be set it context.
      scriptName: SetAndHandleEmpty
      type: regular
      iscommand: false
      brand: ''
    nexttasks:
      '#none#':
      - '25'
    scriptarguments:
      append:
        simple: 'true'
      key:
        simple: Splunk.DetectedHosts
      stringify: {}
      value:
        complex:
          root: ${
          accessor: =[]}
          transformers:
          - operator: GetValuesOfMultipleFields
            args:
              key:
                value:
                  simple: Splunk.Result
                iscontext: true
              list:
                value:
                  simple: inputs.InvestigationInternalHostFields
                iscontext: true
    separatecontext: false
    view: |-
      {
        "position": {
          "x": -1240,
          "y": 2365
        }
      }
    note: false
    timertriggers: []
    ignoreworker: false
  '99':
    id: '99'
    taskid: 8669c6d1-b8cf-4b20-8360-08f82c40e17c
    type: condition
    task:
      id: 8669c6d1-b8cf-4b20-8360-08f82c40e17c
      version: -1
      description: ''
      name: Is SHA256 file hash detected by Splunk?
      type: condition
      iscommand: false
      brand: ''
    nexttasks:
      '#default#':
      - '25'
      'yes':
      - '100'
    separatecontext: false
    conditions:
    - label: 'yes'
      condition:
      - - operator: isNotEmpty
          left:
            value:
              simple: Splunk.Result
            iscontext: true
        - operator: isNotEmpty
          left:
            value:
              simple: Splunk.Result
            iscontext: true
    view: |-
      {
        "position": {
          "x": -250,
          "y": 1885
        }
      }
    note: false
    timertriggers: []
    ignoreworker: false
  '100':
    id: '100'
    taskid: a221d901-f40f-402a-87b6-e1df22ee8f9d
    type: regular
    task:
      id: a221d901-f40f-402a-87b6-e1df22ee8f9d
      version: -1
      name: Set detected IP addresses
      description: Checks if the specified value exists in context. If the value exists,
        it will be set in context, otherwise no value will be set it context.
      scriptName: SetAndHandleEmpty
      type: regular
      iscommand: false
      brand: ''
    nexttasks:
      '#none#':
      - '101'
    scriptarguments:
      append:
        simple: 'true'
      key:
        simple: Splunk.DetectedIPs
      stringify: {}
      value:
        complex:
          root: ${
          accessor: =[]}
          transformers:
          - operator: GetValuesOfMultipleFields
            args:
              key:
                value:
                  simple: Splunk.Result
                iscontext: true
              list:
                value:
                  simple: inputs.InvestigationIPFields
                iscontext: true
    separatecontext: false
    view: |-
      {
        "position": {
          "x": -70,
          "y": 2065
        }
      }
    note: false
    timertriggers: []
    ignoreworker: false
  '101':
    id: '101'
    taskid: a7f7303d-aeed-4852-8f05-f9a403457a7a
    type: regular
    task:
      id: a7f7303d-aeed-4852-8f05-f9a403457a7a
      version: -1
      name: Set detected usernames
      description: Checks if the specified value exists in context. If the value exists,
        it will be set in context, otherwise no value will be set it context.
      scriptName: SetAndHandleEmpty
      type: regular
      iscommand: false
      brand: ''
    nexttasks:
      '#none#':
      - '102'
    scriptarguments:
      append:
        simple: 'true'
      key:
        simple: Splunk.DetectedUsers
      stringify: {}
      value:
        complex:
          root: ${
          accessor: =[]}
          transformers:
          - operator: GetValuesOfMultipleFields
            args:
              key:
                value:
                  simple: Splunk.Result
                iscontext: true
              list:
                value:
                  simple: inputs.InvestigationUserFields
                iscontext: true
    separatecontext: false
    view: |-
      {
        "position": {
          "x": -70,
          "y": 2215
        }
      }
    note: false
    timertriggers: []
    ignoreworker: false
  '102':
    id: '102'
    taskid: 7f51ee03-b000-48b2-80a4-935d2bf3bd39
    type: regular
    task:
      id: 7f51ee03-b000-48b2-80a4-935d2bf3bd39
      version: -1
      name: Set detected internal hostnames
      description: Checks if the specified value exists in context. If the value exists,
        it will be set in context, otherwise no value will be set it context.
      scriptName: SetAndHandleEmpty
      type: regular
      iscommand: false
      brand: ''
    nexttasks:
      '#none#':
      - '25'
    scriptarguments:
      append:
        simple: 'true'
      key:
        simple: Splunk.DetectedHosts
      stringify: {}
      value:
        complex:
          root: ${
          accessor: =[]}
          transformers:
          - operator: GetValuesOfMultipleFields
            args:
              key:
                value:
                  simple: Splunk.Result
                iscontext: true
              list:
                value:
                  simple: inputs.InvestigationInternalHostFields
                iscontext: true
    separatecontext: false
    view: |-
      {
        "position": {
          "x": -70,
          "y": 2365
        }
      }
    note: false
    timertriggers: []
    ignoreworker: false
  '103':
    id: '103'
    taskid: 71e0cc33-a934-44a2-825b-c946df97daf8
    type: condition
    task:
      id: 71e0cc33-a934-44a2-825b-c946df97daf8
      version: -1
      description: ''
      name: Is ip detected by Splunk?
      type: condition
      iscommand: false
      brand: ''
    nexttasks:
      '#default#':
      - '48'
      'yes':
      - '104'
    separatecontext: false
    conditions:
    - label: 'yes'
      condition:
      - - operator: isNotEmpty
          left:
            value:
              simple: Splunk.Result
            iscontext: true
        - operator: isNotEmpty
          left:
            value:
              simple: Splunk.Result
            iscontext: true
    view: |-
      {
        "position": {
          "x": 1300,
          "y": 1885
        }
      }
    note: false
    timertriggers: []
    ignoreworker: false
  '104':
    id: '104'
    taskid: 4b14e9bc-81ca-4c92-80a7-2b910ed21980
    type: regular
    task:
      id: 4b14e9bc-81ca-4c92-80a7-2b910ed21980
      version: -1
      name: Set detected IP addresses
      description: Checks if the specified value exists in context. If the value exists,
        it will be set in context, otherwise no value will be set it context.
      scriptName: SetAndHandleEmpty
      type: regular
      iscommand: false
      brand: ''
    nexttasks:
      '#none#':
      - '105'
    scriptarguments:
      append:
        simple: 'true'
      key:
        simple: Splunk.DetectedIPs
      stringify: {}
      value:
        complex:
          root: ${
          accessor: =[]}
          transformers:
          - operator: GetValuesOfMultipleFields
            args:
              key:
                value:
                  simple: Splunk.Result
                iscontext: true
              list:
                value:
                  simple: inputs.InvestigationIPFields
                iscontext: true
    separatecontext: false
    view: |-
      {
        "position": {
          "x": 1470,
          "y": 2065
        }
      }
    note: false
    timertriggers: []
    ignoreworker: false
  '105':
    id: '105'
    taskid: 7fc7ed62-428a-474f-8a49-10b1e4b0b08e
    type: regular
    task:
      id: 7fc7ed62-428a-474f-8a49-10b1e4b0b08e
      version: -1
      name: Set detected usernames
      description: Checks if the specified value exists in context. If the value exists,
        it will be set in context, otherwise no value will be set it context.
      scriptName: SetAndHandleEmpty
      type: regular
      iscommand: false
      brand: ''
    nexttasks:
      '#none#':
      - '106'
    scriptarguments:
      append:
        simple: 'true'
      key:
        simple: Splunk.DetectedUsers
      stringify: {}
      value:
        complex:
          root: ${
          accessor: =[]}
          transformers:
          - operator: GetValuesOfMultipleFields
            args:
              key:
                value:
                  simple: Splunk.Result
                iscontext: true
              list:
                value:
                  simple: inputs.InvestigationUserFields
                iscontext: true
    separatecontext: false
    view: |-
      {
        "position": {
          "x": 1470,
          "y": 2215
        }
      }
    note: false
    timertriggers: []
    ignoreworker: false
  '106':
    id: '106'
    taskid: ef498832-a6dc-406b-8a50-19fb2ae44a0d
    type: regular
    task:
      id: ef498832-a6dc-406b-8a50-19fb2ae44a0d
      version: -1
      name: Set detected internal hostnames
      description: Checks if the specified value exists in context. If the value exists,
        it will be set in context, otherwise no value will be set it context.
      scriptName: SetAndHandleEmpty
      type: regular
      iscommand: false
      brand: ''
    nexttasks:
      '#none#':
      - '48'
    scriptarguments:
      append:
        simple: 'true'
      key:
        simple: Splunk.DetectedHosts
      stringify: {}
      value:
        complex:
          root: ${
          accessor: =[]}
          transformers:
          - operator: GetValuesOfMultipleFields
            args:
              key:
                value:
                  simple: Splunk.Result
                iscontext: true
              list:
                value:
                  simple: inputs.InvestigationInternalHostFields
                iscontext: true
    separatecontext: false
    view: |-
      {
        "position": {
          "x": 1470,
          "y": 2365
        }
      }
    note: false
    timertriggers: []
    ignoreworker: false
  '107':
    id: '107'
    taskid: 48e88921-e6e6-4982-84ce-22ef329a6b02
    type: condition
    task:
      id: 48e88921-e6e6-4982-84ce-22ef329a6b02
      version: -1
      description: ''
      name: Is domain or url detected by Splunk?
      type: condition
      iscommand: false
      brand: ''
    nexttasks:
      '#default#':
      - '10'
      'yes':
      - '108'
    separatecontext: false
    conditions:
    - label: 'yes'
      condition:
      - - operator: isNotEmpty
          left:
            value:
              simple: Splunk.Result
            iscontext: true
      - - operator: isNotEmpty
          left:
            value:
              simple: Splunk.Result
            iscontext: true
    view: |-
      {
        "position": {
          "x": 2600,
          "y": 1885
        }
      }
    note: false
    timertriggers: []
    ignoreworker: false
  '108':
    id: '108'
    taskid: 2de1cfc9-1da0-47e1-8b53-370bd65f1d49
    type: regular
    task:
      id: 2de1cfc9-1da0-47e1-8b53-370bd65f1d49
      version: -1
      name: Set detected IP addresses
      description: Checks if the specified value exists in context. If the value exists,
        it will be set in context, otherwise no value will be set it context.
      scriptName: SetAndHandleEmpty
      type: regular
      iscommand: false
      brand: ''
    nexttasks:
      '#none#':
      - '109'
    scriptarguments:
      append:
        simple: 'true'
      key:
        simple: Splunk.DetectedIPs
      stringify: {}
      value:
        complex:
          root: ${
          accessor: =[]}
          transformers:
          - operator: GetValuesOfMultipleFields
            args:
              key:
                value:
                  simple: Splunk.Result
                iscontext: true
              list:
                value:
                  simple: inputs.InvestigationIPFields
                iscontext: true
    separatecontext: false
    view: |-
      {
        "position": {
          "x": 2810,
          "y": 2065
        }
      }
    note: false
    timertriggers: []
    ignoreworker: false
  '109':
    id: '109'
    taskid: dfbde74c-b316-4bde-80a5-0b4e41bbd93f
    type: regular
    task:
      id: dfbde74c-b316-4bde-80a5-0b4e41bbd93f
      version: -1
      name: Set detected usernames
      description: Checks if the specified value exists in context. If the value exists,
        it will be set in context, otherwise no value will be set it context.
      scriptName: SetAndHandleEmpty
      type: regular
      iscommand: false
      brand: ''
    nexttasks:
      '#none#':
      - '110'
    scriptarguments:
      append:
        simple: 'true'
      key:
        simple: Splunk.DetectedUsers
      stringify: {}
      value:
        complex:
          root: ${
          accessor: =[]}
          transformers:
          - operator: GetValuesOfMultipleFields
            args:
              key:
                value:
                  simple: Splunk.Result
                iscontext: true
              list:
                value:
                  simple: inputs.InvestigationUserFields
                iscontext: true
    separatecontext: false
    view: |-
      {
        "position": {
          "x": 2810,
          "y": 2225
        }
      }
    note: false
    timertriggers: []
    ignoreworker: false
  '110':
    id: '110'
    taskid: 94a5f71b-4ae1-463a-859f-cf60fe6a3f26
    type: regular
    task:
      id: 94a5f71b-4ae1-463a-859f-cf60fe6a3f26
      version: -1
      name: Set detected internal hostnames
      description: Checks if the specified value exists in context. If the value exists,
        it will be set in context, otherwise no value will be set it context.
      scriptName: SetAndHandleEmpty
      type: regular
      iscommand: false
      brand: ''
    nexttasks:
      '#none#':
      - '10'
    scriptarguments:
      append:
        simple: 'true'
      key:
        simple: Splunk.DetectedHosts
      stringify: {}
      value:
        complex:
          root: ${
          accessor: =[]}
          transformers:
          - operator: GetValuesOfMultipleFields
            args:
              key:
                value:
                  simple: Splunk.Result
                iscontext: true
              list:
                value:
                  simple: inputs.InvestigationInternalHostFields
                iscontext: true
    separatecontext: false
    view: |-
      {
        "position": {
          "x": 2810,
          "y": 2375
        }
      }
    note: false
    timertriggers: []
    ignoreworker: false
  '112':
    id: '112'
    taskid: b6ce6e08-69ea-4517-8ac1-da4eb3487294
    type: regular
    task:
      id: b6ce6e08-69ea-4517-8ac1-da4eb3487294
      version: -1
      name: Set SHA1 to array
      description: Sets a value into the context with the given context key
      scriptName: Set
      type: regular
      iscommand: false
      brand: ''
    nexttasks:
      '#none#':
      - '71'
    scriptarguments:
      append:
        simple: 'true'
      key:
        simple: File.SHA1
      value:
        complex:
          root: inputs.SHA1
          transformers:
          - operator: split
            args:
              delimiter:
                value:
                  simple: ','
    separatecontext: false
    view: |-
      {
        "position": {
          "x": -1280,
          "y": 1510
        }
      }
    note: false
    timertriggers: []
    ignoreworker: false
  '113':
    id: '113'
    taskid: 548fe013-8333-45de-80db-e415d70b6e16
    type: regular
    task:
      id: 548fe013-8333-45de-80db-e415d70b6e16
      version: -1
      name: Set SHA256 to array
      description: Sets a value into the context with the given context key
      scriptName: Set
      type: regular
      iscommand: false
      brand: ''
    nexttasks:
      '#none#':
      - '72'
    scriptarguments:
      append:
        simple: 'true'
      key:
        simple: File.SHA256
      stringify: {}
      value:
        complex:
          root: inputs.SHA256
          transformers:
          - operator: split
            args:
              delimiter:
                value:
                  simple: ','
    separatecontext: false
    view: |-
      {
        "position": {
          "x": -400,
          "y": 1510
        }
      }
    note: false
    timertriggers: []
    ignoreworker: false
  '114':
    id: '114'
    taskid: 53d80aaa-cbac-4944-8949-7286084013b5
    type: regular
    task:
      id: 53d80aaa-cbac-4944-8949-7286084013b5
      version: -1
      name: Set IP to array
      description: Sets a value into the context with the given context key
      scriptName: Set
      type: regular
      iscommand: false
      brand: ''
    nexttasks:
      '#none#':
      - '80'
    scriptarguments:
      append:
        simple: 'true'
      key:
        simple: IP
      stringify: {}
      value:
        complex:
          root: inputs.IPAddress
          transformers:
          - operator: split
            args:
              delimiter:
                value:
                  simple: ','
    separatecontext: false
    view: |-
      {
        "position": {
          "x": 1570,
          "y": 1520
        }
      }
    note: false
    timertriggers: []
    ignoreworker: false
  '115':
    id: '115'
    taskid: cbdaeae0-6502-4e16-8aa7-3bfdbaa87597
    type: regular
    task:
      id: cbdaeae0-6502-4e16-8aa7-3bfdbaa87597
      version: -1
      name: Set DomainUrl to array
      description: Sets a value into the context with the given context key
      scriptName: Set
      type: regular
      iscommand: false
      brand: ''
    nexttasks:
      '#none#':
      - '74'
    scriptarguments:
      append:
        simple: 'true'
      key:
        simple: DomainURL
      value:
        complex:
          root: inputs.URLDomain
          transformers:
          - operator: split
            args:
              delimiter:
                value:
                  simple: ','
    separatecontext: false
    view: |-
      {
        "position": {
          "x": 2920,
          "y": 1500
        }
      }
    note: false
    timertriggers: []
    ignoreworker: false
  '116':
    id: '116'
    taskid: 4cbc556a-ce98-4838-8deb-baf463ee4b5f
    type: title
    task:
      id: 4cbc556a-ce98-4838-8deb-baf463ee4b5f
      version: -1
      name: Sort internal and external IP addresses
      type: title
      iscommand: false
      brand: ''
      description: ''
    nexttasks:
      '#none#':
      - '117'
    separatecontext: false
    view: |-
      {
        "position": {
          "x": 780,
          "y": 2810
        }
      }
    note: false
    timertriggers: []
    ignoreworker: false
  '117':
    id: '117'
    taskid: c307d82f-5918-4a15-8a01-8e9f56ad6ec6
    type: condition
    task:
      id: c307d82f-5918-4a15-8a01-8e9f56ad6ec6
      version: -1
      description: ''
      name: Are there detected IP addresses?
      type: condition
      iscommand: false
      brand: ''
    nexttasks:
      '#default#':
      - '121'
      'yes':
      - '118'
    separatecontext: false
    conditions:
    - label: 'yes'
      condition:
      - - operator: isNotEmpty
          left:
            value:
              simple: Splunk.DetectedIPs
            iscontext: true
    view: |-
      {
        "position": {
          "x": 780,
          "y": 2990
        }
      }
    note: false
    timertriggers: []
    ignoreworker: false
  '118':
    id: '118'
    taskid: 4e2ab47f-d7b4-486a-8de1-323b8afa43f3
    type: regular
    task:
      id: 4e2ab47f-d7b4-486a-8de1-323b8afa43f3
      version: -1
      name: Determine whether the IP address is internal or external
      description: Returns yes if the IP is in one of the ranges provided, returns
        no otherwise.
      scriptName: IsIPInRanges
      type: regular
      iscommand: false
      brand: ''
    nexttasks:
      '#none#':
      - '119'
    scriptarguments:
      ip:
        simple: ${Splunk.DetectedIPs}
      ipRanges:
        simple: ${inputs.InternalRange}
    separatecontext: false
    view: |-
      {
        "position": {
          "x": 1050,
          "y": 3170
        }
      }
    note: false
    timertriggers: []
    ignoreworker: false
  '119':
    id: '119'
    taskid: 66c11991-c44b-407c-86b5-bf0f88ad385b
    type: regular
    task:
      id: 66c11991-c44b-407c-86b5-bf0f88ad385b
      version: -1
      name: Set detected IP addresses as internal
      description: Checks if the specified value exists in context. If the value exists,
        it will be set in context, otherwise no value will be set it context.
      scriptName: SetAndHandleEmpty
      type: regular
      iscommand: false
      brand: ''
    nexttasks:
      '#none#':
      - '120'
    scriptarguments:
      append:
        simple: 'true'
      key:
        simple: Splunk.DetectedInternalIPs
      stringify: {}
      value:
        complex:
          root: IP
          filters:
          - - operator: isEqualString
              left:
                value:
                  simple: IP.InRange
                iscontext: true
              right:
                value:
                  simple: 'yes'
          accessor: Address
          transformers:
          - operator: uniq
    separatecontext: false
    view: |-
      {
        "position": {
          "x": 1050,
          "y": 3350
        }
      }
    note: false
    timertriggers: []
    ignoreworker: false
  '120':
    id: '120'
    taskid: ab721c94-cabf-4c81-8d4d-53c1b0aa9a52
    type: regular
    task:
      id: ab721c94-cabf-4c81-8d4d-53c1b0aa9a52
      version: -1
      name: Set detected IP addresses as external
      description: Checks if the specified value exists in context. If the value exists,
        it will be set in context, otherwise no value will be set it context.
      scriptName: SetAndHandleEmpty
      type: regular
      iscommand: false
      brand: ''
    nexttasks:
      '#none#':
      - '121'
    scriptarguments:
      append:
        simple: 'true'
      key:
        simple: Splunk.DetectedExternalIPs
      stringify: {}
      value:
        complex:
          root: IP
          filters:
          - - operator: isEqualString
              left:
                value:
                  simple: IP.InRange
                iscontext: true
              right:
                value:
                  simple: 'no'
          accessor: Address
          transformers:
          - operator: uniq
    separatecontext: false
    view: |-
      {
        "position": {
          "x": 1050,
          "y": 3530
        }
      }
    note: false
    timertriggers: []
    ignoreworker: false
  '121':
    id: '121'
    taskid: cfb4fa28-3bee-4479-884c-c217b3fed88d
    type: title
    task:
      id: cfb4fa28-3bee-4479-884c-c217b3fed88d
      version: -1
      name: Done sorting IP addresses
      type: title
      iscommand: false
      brand: ''
      description: ''
    separatecontext: false
    view: |-
      {
        "position": {
          "x": 780,
          "y": 3700
        }
      }
    note: false
    timertriggers: []
    ignoreworker: false
  '122':
    id: '122'
    taskid: 07cbfcea-1459-43af-88c0-1b80d3af4f9c
    type: regular
    task:
      id: 07cbfcea-1459-43af-88c0-1b80d3af4f9c
      version: -1
      name: Splunk search with custom fields
      description: Searches Splunk for events.
      script: '|||splunk-search'
      type: regular
      iscommand: true
      brand: ''
    nexttasks:
      '#none#':
      - '91'
    scriptarguments:
      batch_limit: {}
      earliest_time:
        simple: ${inputs.earliest_time}
      event_limit:
        simple: ${inputs.event_limit}
      latest_time:
        simple: ${inputs.latest_time}
      query:
        complex:
          root: inputs.SplunkMD5Field
          transformers:
          - operator: ProductJoin
            args:
              join:
                value:
                  simple: '='
              list2:
                value:
                  simple: inputs.MD5
                iscontext: true
          - operator: join
            args:
              separator:
                value:
                  simple: ' OR '
          - operator: concat
            args:
              prefix: {}
              suffix:
                value:
                  simple: ')  | table '
          - operator: concat
            args:
              prefix: {}
              suffix:
                value:
                  simple: ' '
          - operator: concat
            args:
              prefix: {}
              suffix:
                value:
                  simple: inputs.SelectFields
                iscontext: true
          - operator: concat
            args:
              prefix: {}
              suffix:
                value:
                  simple: ' '
          - operator: concat
            args:
              prefix: {}
              suffix:
                value:
                  simple: inputs.InvestigationIPFields
                iscontext: true
          - operator: concat
            args:
              prefix: {}
              suffix:
                value:
                  simple: ' '
          - operator: concat
            args:
              prefix: {}
              suffix:
                value:
                  simple: inputs.InvestigationUserFields
                iscontext: true
          - operator: concat
            args:
              prefix: {}
              suffix:
                value:
                  simple: ' '
          - operator: concat
            args:
              prefix: {}
              suffix:
                value:
                  simple: inputs.InvestigationInternalHostFields
                iscontext: true
          - operator: concat
            args:
              prefix:
                value:
                  simple: ' ('
              suffix: {}
          - operator: concat
            args:
              prefix:
                value:
                  simple: inputs.IndexName
                iscontext: true
              suffix: {}
          - operator: concat
            args:
              prefix:
                value:
                  simple: index=
              suffix: {}
      update_context: {}
    separatecontext: false
    view: |-
      {
        "position": {
          "x": -2190,
          "y": 1710
        }
      }
    note: false
    timertriggers: []
    ignoreworker: false
view: |-
  {
    "linkLabelsPosition": {},
    "paper": {
      "dimensions": {
        "height": 4045,
        "width": 5930,
        "x": -2630,
        "y": -280
      }
    }
  }
inputs:
- key: MD5
  value: {}
  required: false
  description: MD5 hash file or an array of hashes to search.
- key: SplunkMD5Field
  value: {}
  required: false
  description: MD5 field to search in Splunk. If non are specified the search will
    use quick filter.
- key: SHA1
  value: {}
  required: false
  description: SHA1 hash file or an array of hashes to search.
- key: SplunkSHA1Field
  value: {}
  required: false
  description: SHA1 field to search in Splunk. If non are specified the search will
    use quick filter.
- key: SHA256
  value: {}
  required: false
  description: SHA256 hash file or an array of hashes to search.
- key: SplunkSHA256Field
  value: {}
  required: false
  description: SHA256 field to search in Splunk. If non are specified the search will
    use quick filter.
- key: IPAddress
  value: {}
  required: false
  description: |
    Source or destination IP to search. Can be a single address or an array of addresses.
- key: SplunkIPField
  value: {}
  required: false
  description: IP field to search in Splunk. If non are specified the search will
    use sourceip or destinationip (combined).
- key: URLDomain
  value: {}
  required: false
  description: |
    Domain or Url can be single or an array of domain/urls to search. By default the LIKE clause is used.
- key: SplunkURLDomainField
  value: {}
  required: false
  description: URL/Domain field to search in Splunk. If non are specified the search
    will use quick filter. Only one field can be used in this parameter.
- key: earliest_time
  value:
    simple: -1d
  required: false
  description: |-
    Earliest time to search.
    Examples:
    -7d
    -24h

    More examples
    https://docs.splunk.com/Documentation/Splunk/8.0.0/Search/Specifytimemodifiersinyoursearch


    For more examples view
    https://docs.splunk.com/Documentation/Splunk/8.0.0/SearchReference/SearchTimeModifiers

    Its recommended to set a limit for the time frame.
- key: latest_time
  value: {}
  required: false
  description: |-
    Latest time to search.
    Examples:
    -6d
    -23h

    More examples
    https://docs.splunk.com/Documentation/Splunk/8.0.0/Search/Specifytimemodifiersinyoursearch


    For more examples view
    https://docs.splunk.com/Documentation/Splunk/8.0.0/SearchReference/SearchTimeModifiers

    Its recommended to set a limit for the time frame.
- key: event_limit
  value:
    simple: '100'
  required: true
  description: Limit number of events returned by query. This argument is not mandatory
    for the command but is needed for the playbook.
- key: InvestigationIPFields
  value: {}
  required: true
  description: The values of these Splunk fields will be used for the playbook IP
    outputs.
- key: InvestigationUserFields
  value: {}
  required: true
  description: The values of these Splunk fields will be used for the playbook user
    outputs.
- key: InvestigationInternalHostFields
  value: {}
  required: true
  description: The values of these Splunk fields will be used for the playbook host
    name outputs.
- key: InternalRange
  value: {}
  required: false
  description: 'A list of internal IP ranges to check IP addresses against. The list
    should be provided in CIDR notation, separated by commas. An example of a list
    of ranges would be: "172.16.0.0/12,10.0.0.0/8,192.168.0.0/16" (without quotes).
    If a list is not provided, will use default list provided in the IsIPInRanges
    script (the known IPv4 private address ranges).'
- key: IndexName
  value:
    simple: '*'
  required: false
  description: A single Spunk index to use in the search.
- key: SelectFields
  value: {}
  required: false
  description: These fields can be used to further enrich the Splunk results.
    Use comma delimited field names as they appear in Splunk. * is an acceptable
    value but not recommended as it creates a very large output.
    These fields are in addition to the investigation fields so
<<<<<<< HEAD
    no need to provide the same fields as in the investigation fields listing. Recommended fields
    to use should contain the timestamp, log source, event name etc.
=======
    no need to provide the same fields as in the investigation fields inputs.
>>>>>>> e9a11878
outputs:
- contextPath: Splunk.DetectedUsers
  description: Users detected based on the username field in your search.
  type: string
- contextPath: Splunk.DetectedInternalIPs
  description: Internal IP addresses detected by your search.
  type: string
- contextPath: Splunk.DetectedExternalIPs
  description: External IP addresses detected by your search.
  type: string
- contextPath: Splunk.Detected InternalHosts
  description: Internal host names detected based on the fields in your search.
  type: string
- contextPath: Splunk.DetectedExternalHosts
  description: External host names detected based on the fields in your search.
  type: string
tests:
- Splunk Indicator Hunting Test<|MERGE_RESOLUTION|>--- conflicted
+++ resolved
@@ -3768,12 +3768,7 @@
     Use comma delimited field names as they appear in Splunk. * is an acceptable
     value but not recommended as it creates a very large output.
     These fields are in addition to the investigation fields so
-<<<<<<< HEAD
-    no need to provide the same fields as in the investigation fields listing. Recommended fields
-    to use should contain the timestamp, log source, event name etc.
-=======
     no need to provide the same fields as in the investigation fields inputs.
->>>>>>> e9a11878
 outputs:
 - contextPath: Splunk.DetectedUsers
   description: Users detected based on the username field in your search.
