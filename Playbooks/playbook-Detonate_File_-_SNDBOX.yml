--- conflicted
+++ resolved
@@ -647,9 +647,6 @@
 - contextPath: File.Extension
   description: File Extension
   type: string
-<<<<<<< HEAD
-=======
 releaseNotes: "Submit only supported files to SNDBOX"
->>>>>>> 29e6405b
 tests:
   - Detonate File - SNDBOX - Test