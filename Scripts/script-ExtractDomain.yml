commonfields:
  id: ExtractDomain
  version: -1
name: ExtractDomain
script: |
  var markAsIndicator = (args.markAsIndicator === 'true');
  var calcReputation = (args.calcReputation === 'true');
  var extractFromEmails = (args.extractFromEmails === 'true');

  var checkMatch = function(reg,str) {
      if (reg === str) {
          return true;
      }

      if(reg.indexOf('~') === 0) {
          reg = reg.substring(1);
          return str.match(reg);
      }
      return false;
  };

  var addToContextAndMD = function(domains, ec, md) {
      for (var j=0; j < domains.length; j++) {
          var domain = domains[j];
          domain = handleDomain(domain);
          if (domain.length > 0) {
              ec[outputPaths.domain].push({Name: domain});
              md += '- ' + domain + '\n';
          }
      }
      return md;
  };

  var handleDomain = function(domain) {
      knownTldList = "Known Tld";
      if ((args.tldList)&&(args.tldList.length > 0)){
          knownTldList = args.tldList;
      }
      var knownTld = executeCommand("getList", {"listName": knownTldList});
      if ((knownTld) && (knownTld[0]) && (knownTld[0].Contents.indexOf(domain) > 0)) {
          return "";
      }
      if (markAsIndicator){
          var res = executeCommand("findIndicators", {"query": "type:Domain* and value:\"" + domain + "\""});
          if (!(res && res[0] && res[0].Contents[0])) {
              if (calcReputation){
                  var rep = executeCommand('domain', {domain: domain});
                  var scores = dq(rep, 'EntryContext.DBotScore.Score');
                  var domainScore = 0;
                  for (var i = 0; scores && i < scores.length; i++) {
                      if (scores[i] && domainScore < scores[i]) {
                          domainScore = scores[i];
                      }
                  }
                  executeCommand("createNewIndicator", {type:'Domain',value:domain, source:'DBot', reputation: scoreToReputation(domainScore), relatedIncidents:investigation.id});
              } else {
                  executeCommand("createNewIndicator", {type:'Domain',value:domain, source:'DBot', relatedIncidents:investigation.id});
              }
          } else{
              var indicator = res[0].Contents[0];
              executeCommand("associateIndicatorToIncident", {id:indicator.id,incidentId:investigation.id});
          }
      }
      return domain;
  };

  var collectDomainsFromEmails = function(domains, data){
      var matches = {};
      var foundEmail;
      var emailStringRegex = emailRegex.toString().substring(1,(emailRegex.toString().length - 1));
      var gmi = 'gmi';
      var reg = new RegExp(emailStringRegex, gmi);
      while (foundEmail = reg.exec(data)) {
          matches[foundEmail[0]] = true;
      }
      var uniqueMatches = Object.keys(matches);
      if (!uniqueMatches) {
          return domains;
      }
      for (var i=0; i < uniqueMatches.length; i++) {
          var domain = uniqueMatches[i].replace(/.*@/, "");
          if (domains.indexOf(domain) < 0){
              domains.push(domain);
          }
      }
      return domains;
  };

  var extractHostname = function(url) {
      var hostname;
      if (url.indexOf("://") > -1) {
          hostname = url.split('/')[2];
      }
      else {
          hostname = url.split('/')[0];
      }
      hostname = hostname.split(':')[0];
      hostname = hostname.split('?')[0];
      return hostname;
  };

  var extractRootDomain = function(url) {
      var domain = extractHostname(url),
          splitArr = domain.split('.'),
          arrLen = splitArr.length;

      if (arrLen > 2) {
          domain = splitArr[arrLen - 2] + '.' + splitArr[arrLen - 1];
      }
      return domain;
  };

  var text = args.text;
  if (typeof text !== 'string') {
      text = JSON.stringify(text).replace(/\\n/g,' '); // need to replace \n
  }

  var matches = {};
  var found;
  var reg;
  if (args.urlRegex) {
      reg = new RegExp(args.urlRegex, "gmi");
  } else {
      reg = /(?:(?:https?|ftp):\/\/|www\.|ftp\.)(?:\([-A-Z0-9+&@#\/%=~_|$?!:,.]*\)|[-A-Z0-9+&@#\/%=~_|$?!:,.])*(?:\([-A-Z0-9+&@#\/%=~_|$?!:,.]*\)|[A-Z0-9+&@#\/%=~_|$])/gmi;
  }

  var whitelist = getCSVListAsArray('Indicators Whitelist');
  while (found = reg.exec(text)) {
      matches[found[0]] = true;
      for (var i = 0 ; i < whitelist.length; i++) {
          if (checkMatch(whitelist[i],found[0])) {
                delete matches[found[0]];
                break;
          }
      }
  }

  var uniqueMatches = Object.keys(matches);
  var ec = {};
  ec[outputPaths.domain] = [];
  var md = '### Extract Domain\n';

  var allDomains = [];

  if (extractFromEmails) {
      allDomains = collectDomainsFromEmails(allDomains,text);
      md = addToContextAndMD(allDomains,ec,md);
  }

  for (var i=0; i < uniqueMatches.length; i++) {
      var hostname = extractHostname(uniqueMatches[i]);
      var rootDomain = extractRootDomain(uniqueMatches[i]);
      var domains = [];
      if (allDomains.indexOf(rootDomain) < 0){
          domains.push(rootDomain);
          allDomains.push(rootDomain);
      }
      if (allDomains.indexOf(hostname) < 0) {
          allDomains.push(hostname);
      }
      md = addToContextAndMD(domains,ec,md);
  }
  return { Type: entryTypes.note, Contents: ec[outputPaths.domain], ContentsFormat: formats.json, HumanReadable: md, EntryContext: ec };
type: javascript
tags:
- Utility
comment: Extract Domains from the given text and place them both as output and in
  the context of a playbook. If given an object, will convert to JSON.
enabled: true
args:
- name: text
  required: true
  default: true
  description: The text to extract Domains from. If object will convert to JSON.
- name: urlRegex
  description: Regex to recognize urls
- name: markAsIndicator
  auto: PREDEFINED
  predefined:
  - "true"
  - "false"
  description: Create a new indicator for each new domain found, default is true
  defaultValue: "true"
- name: calcReputation
  auto: PREDEFINED
  defaultValue: "true"
  predefined:
  - "true"
  - "false"
  description: If to calculate reputation for new indicator created or not, default
    is true
- name: tldList
  description: Name of Demisto list to hold known TLD list, so will be ignored when
    looking for domains
- name: extractFromEmails
  auto: PREDEFINED
  defaultValue: "true"
  predefined:
  - "true"
  - "false"
  description: Will fetch domains from emails found in given text
outputs:
- contextPath: Domain.Name
  description: Extracted domains
<<<<<<< HEAD
scripttarget: 0
=======
scripttarget: 0
releaseNotes: "Ignore www. in domains Extract, Take into account emails for domain extraction"
>>>>>>> 24421693
<|MERGE_RESOLUTION|>--- conflicted
+++ resolved
@@ -202,9 +202,5 @@
 outputs:
 - contextPath: Domain.Name
   description: Extracted domains
-<<<<<<< HEAD
 scripttarget: 0
-=======
-scripttarget: 0
-releaseNotes: "Ignore www. in domains Extract, Take into account emails for domain extraction"
->>>>>>> 24421693
+releaseNotes: "Ignore www. in domains Extract, Take into account emails for domain extraction"