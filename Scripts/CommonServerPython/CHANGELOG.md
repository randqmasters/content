## [Unreleased]
<<<<<<< HEAD


## [19.9.1] - 2019-09-18
Added the ***parse_date_string*** function, which parses the date string to a datetime object.
=======
  - Added the ***parse_date_string*** function, which parses the date string to a datetime object.
  - Added spaces between cells for ***tableToMarkdown*** function output, to prevent auto-extract over multiple cells.
>>>>>>> 9103f884

## [19.9.0] - 2019-09-04
  - IntegrationLogger improvements.
  - Added support for IPv6 in the ***is_ip_valid*** command.
  - Added function ***get_demisto_version*** which return the Demisto server version and build number.


## [19.8.2] - 2019-08-22
  - Added return_warning command


## [19.8.0] - 2019-08-06
  - Added is_mac command
<|MERGE_RESOLUTION|>--- conflicted
+++ resolved
@@ -1,13 +1,8 @@
 ## [Unreleased]
-<<<<<<< HEAD
-
+Added spaces between cells for ***tableToMarkdown*** function output, to prevent auto-extract over multiple cells.
 
 ## [19.9.1] - 2019-09-18
 Added the ***parse_date_string*** function, which parses the date string to a datetime object.
-=======
-  - Added the ***parse_date_string*** function, which parses the date string to a datetime object.
-  - Added spaces between cells for ***tableToMarkdown*** function output, to prevent auto-extract over multiple cells.
->>>>>>> 9103f884
 
 ## [19.9.0] - 2019-09-04
   - IntegrationLogger improvements.
