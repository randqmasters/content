[tool.poetry]
name = "content"
version = "0.1.0"
description = "Cortex XSOAR content"
authors = ["Cortex XSOAR"]
license = "MIT"

[tool.poetry.dependencies]
python = "^3.8,<3.11"
blessings = "^1.7"
coloredlogs = "^15.0.1"
demisto_py = "^3.1.6"
<<<<<<< HEAD
demisto_sdk = {git = "https://github.com/demisto/demisto-sdk.git", rev = "07860c79baca9546d3c9afa35448f097cfd4c749"}
=======
demisto_sdk = "^1.7.0"
>>>>>>> 0ef1ba8f
freezegun = "^1.1.0"
pandas = "^1.3.3"
prettytable = "^3.2.0"
pyspellchecker = "^0.6.2"
sendgrid = "^6.6.0"
slack_sdk = "^3.11.2"
timeout_decorator = "^0.5.0"
ujson = "^5.1.0"
yamlordereddictloader = "^0.4.0"
parinx = {git = "https://github.com/npsolve/parinx.git", rev = "6493798ceba8089345d970f71be4a896eb6b081d"}
requests = "^2.22.0"
urllib3 = "^1.25.7"
pytest = "^7.1.2"
mock-open = "^1.4.0"
python-gitlab = "^3.0.0"
PyGithub = "^1.54.1"
requests-mock = "^1.9.3"
pytest-mock = "^3.7.0"
db-dtypes = "^1.0.1"
ansible-runner = "^2.2.0"
paramiko = "^2.11.0"
boto3 = "^1.23.5"
flake8 = "^4.0.1"
mypy = "^0.942"
jsonschema = "^4.6.0"
google-cloud-bigquery = {version = "^3.2.0", optional = true}

[tool.poetry.dev-dependencies]

[tool.poetry.extras]
build = ["google-cloud-bigquery"]

[build-system]
requires = ["poetry-core>=1.0.0"]
build-backend = "poetry.core.masonry.api"<|MERGE_RESOLUTION|>--- conflicted
+++ resolved
@@ -10,11 +10,7 @@
 blessings = "^1.7"
 coloredlogs = "^15.0.1"
 demisto_py = "^3.1.6"
-<<<<<<< HEAD
-demisto_sdk = {git = "https://github.com/demisto/demisto-sdk.git", rev = "07860c79baca9546d3c9afa35448f097cfd4c749"}
-=======
 demisto_sdk = "^1.7.0"
->>>>>>> 0ef1ba8f
 freezegun = "^1.1.0"
 pandas = "^1.3.3"
 prettytable = "^3.2.0"
