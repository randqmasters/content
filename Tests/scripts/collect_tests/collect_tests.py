import json
import os
import sys
from abc import ABC, abstractmethod
from argparse import ArgumentParser
from enum import Enum
from pathlib import Path
from typing import Iterable, Optional

from constants import (ALWAYS_INSTALLED_PACKS,
                       DEFAULT_MARKETPLACE_WHEN_MISSING,
                       DEFAULT_REPUTATION_TESTS, IGNORED_FILE_TYPES,
                       ONLY_INSTALL_PACK_FILE_TYPES, SANITY_TEST_TO_PACK,
                       SKIPPED_CONTENT_ITEMS, XSOAR_SANITY_TEST_NAMES)
from demisto_sdk.commands.common.constants import FileType, MarketplaceVersions
from demisto_sdk.commands.common.tools import find_type, str2bool
from exceptions import (DeprecatedPackException, InvalidTestException,
                        NonDictException, NoTestsConfiguredException,
                        NothingToCollectException, NotUnderPackException,
                        PrivateTestException, SkippedPackException,
                        SkippedTestException, TestMissingFromIdSetException,
<<<<<<< HEAD
                        UnsupportedPackException, NonNightlyPackInNightlyBuildException)
=======
                        NonXsoarSupportedPackException)
>>>>>>> b8282de8
from id_set import IdSet
from logger import logger
from test_conf import TestConf

from Tests.Marketplace.marketplace_services import get_last_commit_from_index
from Tests.scripts.collect_tests.path_manager import PathManager
from Tests.scripts.collect_tests.utils import find_yml_content_type
from utils import (ContentItem, Machine, PackManager, VersionRange,
                   find_pack_folder)

PATHS = PathManager(Path(__file__).absolute().parents[3])
PACK_MANAGER = PackManager(PATHS)


class CollectionReason(str, Enum):
    ID_SET_MARKETPLACE_VERSION = 'id_set marketplace version'
    PACK_MARKETPLACE_VERSION_VALUE = 'marketplace version of pack'
    CONTAINED_ITEM_MARKETPLACE_VERSION_VALUE = 'marketplace version of contained item'
    SANITY_TESTS = 'sanity tests by marketplace value'
    NON_CODE_FILE_CHANGED = 'non-code pack file changed'
    INTEGRATION_CHANGED = 'integration changed, collecting all conf.json tests using it'
    SCRIPT_PLAYBOOK_CHANGED = 'file changed, taking tests from `tests` section in script yml'
    SCRIPT_PLAYBOOK_CHANGED_NO_TESTS = 'file changed, but has `No Tests` configured, taking tests from id_set'
    TEST_PLAYBOOK_CHANGED = 'test playbook changed'
    MAPPER_CHANGED = 'mapper file changed, configured as incoming_mapper_id in test conf'
    CLASSIFIER_CHANGED = 'classifier file changed, configured as classifier_id in test conf'
    DEFAULT_REPUTATION_TESTS = 'default reputation tests'
    ALWAYS_INSTALLED_PACKS = 'packs that are always installed'
    DUMMY_OBJECT_FOR_COMBINING = 'creating an empty object, to combine two CollectionResult objects'


REASONS_ALLOWING_NO_ID_SET_OR_CONF = {
    # these may be used without an id_set or conf.json object, see _validate_args.
    CollectionReason.DUMMY_OBJECT_FOR_COMBINING,
    CollectionReason.ALWAYS_INSTALLED_PACKS
}


class CollectionResult:
    def __init__(
            self,
            test: Optional[str],
            pack: Optional[str],
            reason: CollectionReason,
            version_range: Optional[VersionRange],
            reason_description: str,
            conf: Optional[TestConf],
            id_set: Optional[IdSet],
            is_sanity: bool = False,
            is_nightly: bool = False,
    ):
        """
        Collected test playbook, and/or pack to install.

        NOTE:   the constructor only accepts a single Optional[str] for test and pack, but they're kept as set[str].
                This is done to require a reason for every collection, which is logged.
                Use the + operator or CollectedTests.union() to join two or more objects and hold multiple tests.

        :param test: test playbook id
        :param pack: pack name to install
        :param reason: CollectionReason explaining the collection
        :param version_range: XSOAR versions on which the content should be tested, matching the from/toversion fields.
        :param reason_description: free text elaborating on the collection, e.g. path of the changed file.
        :param conf: a ConfJson object. It may be None only when reason in VALIDATION_BYPASSING_REASONS.
        :param id_set: an IdSet object. It may be None only when reason in VALIDATION_BYPASSING_REASONS.
        :param is_sanity: whether the test is a sanity test. Sanity tests do not have to be in the id_set.
        :param is_nightly: whether the run is a nightly run. When running on nightly, only specific packs need to run.
        """
        self.tests: set[str] = set()
        self.packs: set[str] = set()
        self.version_range = None if version_range and version_range.is_default else version_range
        self.machines: Optional[tuple[Machine, ...]] = None

        try:
            self._validate_args(pack, test, reason, conf, id_set, is_sanity, is_nightly)  # raises if invalid

        except NonXsoarSupportedPackException:
            if test:
                logger.info(f'{pack} support level != XSOAR, not collecting {test}')
                test = None

        except (
                InvalidTestException,
                SkippedPackException,
                DeprecatedPackException,
        ) as e:
            logger.warning(str(e))
            return

        if test:
            self.tests = {test}
            logger.info(f'collected {test=}, {reason} ({reason_description})')

        if pack:
            self.packs = {pack}
            logger.info(f'collected {pack=}, {reason} ({reason_description})')

    @staticmethod
    def _validate_args(pack: Optional[str], test: Optional[str], reason: CollectionReason, conf: Optional[TestConf],
                       id_set: Optional[IdSet], is_sanity: bool, is_nightly: bool = False):
        """
        Validates the arguments of the constructor.
        """
        if reason not in REASONS_ALLOWING_NO_ID_SET_OR_CONF:
            for (arg, arg_name) in ((conf, 'conf.json'), (id_set, 'id_set')):
                if not arg:
                    # may be None only when reason not in REASONS_ALLOWING_NO_ID_SET_OR_CONF
                    raise ValueError(f'no {arg_name} was provided')

        if not any((pack, test)) and reason != CollectionReason.DUMMY_OBJECT_FOR_COMBINING:
            # at least one is required, unless the reason is DUMMY_OBJECT_FOR_COMBINING
            raise ValueError('neither pack nor test were provided')

        if test:
            if not is_sanity:  # sanity tests do not show in the id_set
                if test not in id_set.id_to_test_playbook:  # type:ignore[union-attr]
                    raise TestMissingFromIdSetException(test)

                test_playbook = id_set.id_to_test_playbook[test]  # type:ignore[union-attr]
                if not (pack_id := test_playbook.pack_id):
                    raise ValueError(f'{test} has no pack_id')
                if not (playbook_path := test_playbook.path):
                    raise ValueError(f'{test} has no path')
                if PACK_MANAGER.is_test_skipped_in_pack_ignore(playbook_path.name, pack_id):
                    raise SkippedTestException(test, skip_place='.pack_ignore')

            if skip_reason := conf.skipped_tests.get(test):  # type:ignore[union-attr]
                raise SkippedTestException(test, skip_place='conf.json', skip_reason=skip_reason)

            if test in conf.private_tests:  # type:ignore[union-attr]
                raise PrivateTestException(test)

        if pack:
            PACK_MANAGER.validate_pack(pack)
            
            if is_nightly and pack not in conf.nightly_integrations:
                raise NonNightlyPackInNightlyBuildException(pack)

    @staticmethod
    def __empty_result() -> 'CollectionResult':
        # used for combining two CollectionResult objects
        return CollectionResult(
            test=None, pack=None, reason=CollectionReason.DUMMY_OBJECT_FOR_COMBINING, version_range=None,
            reason_description='', conf=None, id_set=None
        )

    def __add__(self, other: 'CollectionResult') -> 'CollectionResult':
        # initial object just to add others to
        result = self.__empty_result()
        result.tests = self.tests | other.tests  # type: ignore[operator]
        result.packs = self.packs | other.packs  # type: ignore[operator]
        result.version_range = self.version_range | other.version_range if self.version_range else other.version_range
        return result

    @staticmethod
    def union(collected_tests: Optional[tuple[Optional['CollectionResult'], ...]]) -> Optional['CollectionResult']:
        non_none = filter(None, collected_tests or (None,))
        return sum(non_none, start=CollectionResult.__empty_result())

    def __repr__(self):
        return f'{len(self.packs)} packs, {len(self.tests)} tests, {self.version_range=}'

    def __bool__(self):
        return bool(self.tests or self.packs)


class TestCollector(ABC):
    def __init__(self, marketplace: MarketplaceVersions):
        self.marketplace = marketplace
        self.id_set = IdSet(marketplace, PATHS.id_set_path)
        self.conf = TestConf(PATHS.conf_path)
        self.trigger_sanity_tests = False

    @property
    def sanity_tests(self) -> Optional[CollectionResult]:
        return CollectionResult.union(tuple(
            CollectionResult(
                test=test,
                pack=SANITY_TEST_TO_PACK.get(test),  # None in most cases
                reason=CollectionReason.SANITY_TESTS,
                version_range=None, reason_description=str(self.marketplace.value),
                conf=self.conf,
                id_set=self.id_set,
                is_sanity=True
            )
            for test in self._sanity_test_names
        ))

    @property
    def _always_installed_packs(self):
        return CollectionResult.union(tuple(
            CollectionResult(test=None, pack=pack, reason=CollectionReason.ALWAYS_INSTALLED_PACKS,
                             version_range=None, reason_description=pack, conf=None, id_set=None, is_sanity=True)
            for pack in ALWAYS_INSTALLED_PACKS)
        )

    @property
    def _sanity_test_names(self) -> tuple[str, ...]:
        match self.marketplace:
            case MarketplaceVersions.MarketplaceV2:
                return tuple(self.conf['test_marketplacev2'])
            case MarketplaceVersions.XSOAR:
                return XSOAR_SANITY_TEST_NAMES
            case _:
                raise RuntimeError(f'unexpected marketplace value {self.marketplace.value}')

    @abstractmethod
    def _collect(self) -> Optional[CollectionResult]:
        """
        Collects all relevant tests and packs.
        Every subclass implements its own methodology here.
        :return: A CollectedTests object with only the pack_name_to_pack_metadata to install and tests to run,
                with machines=None.
        """
        pass

    def collect(self, run_nightly: bool) -> Optional[CollectionResult]:
        result: Optional[CollectionResult] = self._collect()

        if not result:
            if self.trigger_sanity_tests:
                result = self.sanity_tests
                logger.warning('Nothing was collected, but sanity-test-triggering files were changed, '
                               'returning sanity tests')
            else:
                logger.warning('Nothing was collected, and no sanity-test-triggering files were changed')
                return None

        self._validate_tests_in_id_set(result.tests)  # type:ignore[union-attr]
        result += self._always_installed_packs
        result.machines = Machine.get_suitable_machines(result.version_range, run_nightly)  # type:ignore[union-attr]
        return result

    def _validate_tests_in_id_set(self, tests: Iterable[str]):
        if not_found := (
                (set(tests) - set(self._sanity_test_names)).difference(self.id_set.id_to_test_playbook.keys())
        ):
            not_found_string = ', '.join(sorted(not_found))
            logger.warning(f'{len(not_found)} tests were not found in id-set: \n{not_found_string}')

    def _collect_pack(self, pack_name: str, reason: CollectionReason, reason_description: str) -> CollectionResult:
        return CollectionResult(
            test=None,
            pack=pack_name,
            reason=reason,
            version_range=PACK_MANAGER[pack_name].version_range,
            reason_description=reason_description,
            conf=self.conf,
            id_set=self.id_set,
        )


class BranchTestCollector(TestCollector):
    def __init__(
            self,
            branch_name: str,
            marketplace: MarketplaceVersions,
            service_account: Optional[str],
            private_pack_path: Optional[Path] = None,
    ):
        """

        :param branch_name: branch name
        :param marketplace: marketplace value
        :param service_account: used for comparing with the latest upload bucket
        :param private_pack_path: path to a pack, only used for content-private.
        """
        super().__init__(marketplace)
        logger.debug(f'Created BranchTestCollector for {branch_name}')
        self.branch_name = branch_name
        self.service_account = service_account
        self.private_pack_path: Optional[Path] = private_pack_path

    def _get_private_pack_files(self) -> tuple[Path, ...]:
        if not self.private_pack_path:
            raise RuntimeError('private_pack_path cannot be empty')
        return tuple(path for path in self.private_pack_path.rglob('*') if path.is_file())

    def _collect(self) -> Optional[CollectionResult]:
        result = []
        paths = self._get_private_pack_files() if self.private_pack_path else self._get_changed_files()
        for path in paths:
            try:
                result.append(self._collect_single(PATHS.content_path / path))
            except NothingToCollectException as e:
                logger.warning(e.message)

        return CollectionResult.union(tuple(result))

    def _collect_yml(self, content_item_path: Path) -> CollectionResult:
        """
        collecting a yaml-based content item (including py-based, whose names match a yaml based one)
        """
        result: Optional[CollectionResult] = None
        yml_path = content_item_path.with_suffix('.yml') if content_item_path.suffix != '.yml' else content_item_path
        try:
            yml = ContentItem(yml_path)
            if not yml.id_:
                raise ValueError(f'id field of {yml_path} cannot be empty')
        except FileNotFoundError:
            raise FileNotFoundError(
                f'could not find yml matching {PackManager.relative_to_packs(content_item_path)}'
            )
        if yml.id_ in self.conf.skipped_integrations:
            raise NothingToCollectException(yml.path, 'integration is skipped')
        relative_yml_path = PackManager.relative_to_packs(yml_path)
        tests: tuple[str, ...]

        match actual_content_type := find_yml_content_type(yml_path):
            case None:
                path_description = f'{yml_path} (original item {content_item_path}' \
                    if content_item_path != yml_path else yml_path
                raise ValueError(f'could not detect type for {path_description}')

            case FileType.TEST_PLAYBOOK:
                if yml.id_ in self.conf.test_ids:
                    tests = yml.id_,
                    reason = CollectionReason.TEST_PLAYBOOK_CHANGED
                else:
                    raise ValueError(f'test playbook with id {yml.id_} is missing from conf.test_ids')

            case FileType.INTEGRATION:

                if yml.explicitly_no_tests():
                    logger.debug(f'{yml.id_} explicitly states `tests: no tests`')
                    tests = ()

                elif yml.id_ not in self.conf.integrations_to_tests:
                    raise ValueError(
                        f'integration id={yml.id_} is both '
                        f'(1) missing from conf.json, and'
                        ' (2) does not explicitly state `tests: no tests`. '
                        'Please change one of these to allow test collection.'
                    )
                else:
                    tests = tuple(self.conf.integrations_to_tests[yml.id_])
                reason = CollectionReason.INTEGRATION_CHANGED

            case FileType.SCRIPT | FileType.PLAYBOOK:
                try:
                    tests = tuple(yml.tests)  # raises NoTestsConfiguredException if 'no tests' in the tests field
                    reason = CollectionReason.SCRIPT_PLAYBOOK_CHANGED

                except NoTestsConfiguredException:
                    # collecting all tests that implement this script/playbook
                    id_to_tests = {
                        FileType.SCRIPT: self.id_set.implemented_scripts_to_tests,
                        FileType.PLAYBOOK: self.id_set.implemented_playbooks_to_tests
                    }[actual_content_type]
                    tests = tuple(test.name for test in id_to_tests.get(yml.id_, ()))
                    reason = CollectionReason.SCRIPT_PLAYBOOK_CHANGED_NO_TESTS

                    if not tests:  # no tests were found in yml nor in id_set
                        logger.warning(f'{actual_content_type.value} {relative_yml_path} '
                                       f'has `No Tests` configured, and no tests in id_set')
            case _:
                raise RuntimeError(f'Unexpected content type {actual_content_type.value} for {content_item_path}'
                                   f'(expected `Integrations`, `Scripts` or `Playbooks`)')
        # creating an object for each, as CollectedTests require #packs==#tests
        if tests:
            result = CollectionResult.union(tuple(
                CollectionResult(
                    test=test,
                    pack=yml.pack_id,
                    reason=reason,
                    version_range=yml.version_range,
                    reason_description=f'{yml.id_=} ({relative_yml_path})',
                    conf=self.conf,
                    id_set=self.id_set,
                    is_nightly=False,
                ) for test in tests))
        if result:
            return result
        else:
            raise NothingToCollectException(yml.path, 'no tests were found')

    def _collect_single(self, path: Path) -> Optional[CollectionResult]:
        if not path.exists():
            raise FileNotFoundError(path)

        file_type = find_type(str(path))
        try:
            reason_description = relative_path = PackManager.relative_to_packs(path)
        except NotUnderPackException:
            # infrastructure files are not collected

            if path in PATHS.files_to_ignore:
                raise NothingToCollectException(path, 'not under a pack (ignored, not triggering sanity tests')

            if path in PATHS.files_triggering_sanity_tests:
                self.trigger_sanity_tests = True
                raise NothingToCollectException(path, 'not under a pack (triggering sanity tests)')
            raise

        try:
            content_item = ContentItem(path)
        except NonDictException:
            # for `.py`, `.md`, etc., that are not dictionary-based
            # Suitable logic follows, see collect_yml
            content_item = None

        if file_type in ONLY_INSTALL_PACK_FILE_TYPES:
            # install pack without collecting tests.
            return self._collect_pack(
                pack_name=find_pack_folder(path).name,
                reason=CollectionReason.NON_CODE_FILE_CHANGED,
                reason_description=reason_description,
            )

        elif file_type in {FileType.PYTHON_FILE, FileType.POWERSHELL_FILE, FileType.JAVASCRIPT_FILE}:
            if path.name.lower().endswith(('_test.py', 'tests.ps1')):
                raise NothingToCollectException(path, 'unit tests changed')
            return self._collect_yml(path)

        elif file_type == FileType.REPUTATION:
            tests = DEFAULT_REPUTATION_TESTS
            reason = CollectionReason.DEFAULT_REPUTATION_TESTS

        elif file_type in {FileType.MAPPER, FileType.CLASSIFIER}:
            source, reason = {
                FileType.MAPPER: (self.conf.incoming_mapper_to_test, CollectionReason.MAPPER_CHANGED),
                FileType.CLASSIFIER: (self.conf.classifier_to_test, CollectionReason.CLASSIFIER_CHANGED),
            }[file_type]
            if not (tests := source.get(content_item, ())):  # type: ignore[call-overload]
                reason = CollectionReason.NON_CODE_FILE_CHANGED
                reason_description = f'no specific tests for {relative_path} were found'

        elif path.suffix == '.yml':  # file_type is often None in these cases
            return self._collect_yml(path)  # checks for containing folder (content item type)

        elif file_type in IGNORED_FILE_TYPES:
            raise NothingToCollectException(path, f'ignored type {file_type}')

        elif file_type is None:
            raise NothingToCollectException(path, 'unknown file type')

        else:
            raise ValueError(path, f'unexpected content type {file_type} - please update collect_tests.py')

        if not content_item:
            raise RuntimeError(f'failed collecting {path} for an unknown reason')

        return CollectionResult.union(tuple(
            CollectionResult(
                test=test,
                pack=content_item.pack_id,
                reason=reason,
                version_range=content_item.version_range,
                reason_description=reason_description,
                conf=self.conf,
                id_set=self.id_set,
                is_nightly=False,
            )
            for test in tests)
        )

    def _get_changed_files(self) -> tuple[str, ...]:
        repo = PATHS.content_repo
        changed_files: list[str] = []

        previous_commit = 'origin/master'
        current_commit = self.branch_name

        logger.debug(f'Getting changed files for {self.branch_name=}')

        if os.getenv('IFRA_ENV_TYPE') == 'Bucket-Upload':
            logger.info('bucket upload: getting last commit from index')
            previous_commit = get_last_commit_from_index(self.service_account)
            if self.branch_name == 'master':
                current_commit = 'origin/master'

        elif self.branch_name == 'master':
            current_commit, previous_commit = tuple(repo.iter_commits(max_count=2))

        elif os.getenv('CONTRIB_BRANCH'):
            # gets files of unknown status
            contrib_diff: tuple[str, ...] = tuple(filter(lambda f: f.startswith('Packs/'), repo.untracked_files))
            logger.info('contribution branch found, contrib-diff:\n' + '\n'.join(contrib_diff))
            changed_files.extend(contrib_diff)

        diff = repo.git.diff(f'{previous_commit}...{current_commit}', '--name-status')
        logger.debug(f'raw changed files string:\n{diff}')

        # diff is formatted as `M  foo.json\n A  bar.py\n ...`, turning it into ('foo.json', 'bar.py', ...).
        for line in diff.splitlines():
            try:
                git_status, file_path = line.split()
            except ValueError:
                raise ValueError(f'unexpected line format (expected `<modifier>\t<file>`, got {line}')
            if git_status == 'D':  # git-deleted file
                logger.warning(f'Found a file deleted from git {file_path}, '
                               f'skipping it as TestCollector cannot properly find the appropriate tests (by design)')
                continue
            changed_files.append(file_path)  # non-deleted files (added, modified)
        return tuple(changed_files)


class UploadCollector(BranchTestCollector):
    def _collect(self) -> Optional[CollectionResult]:
        # same as BranchTestCollector, but without tests.
        if result := super()._collect():
            logger.info('UploadCollector drops collected tests, as they are not required')
            result.tests = set()
        return result


class NightlyTestCollector(TestCollector, ABC):
    def _id_set_tests_matching_marketplace_value(self, only_value: bool) -> Optional[CollectionResult]:
        """
        :param only_value: whether the value is the only one under the marketplaces field.
        :return: all tests whose marketplace field includes the collector's marketplace value
                    (or is equal to it, if `only_value` is used).
        """
        default = (DEFAULT_MARKETPLACE_WHEN_MISSING,)  # MUST BE OF LENGTH==1
        postfix = ' (only where this is the only marketplace value)' if only_value else ''
        logger.info(f'collecting test playbooks by their marketplace field, searching for {self.marketplace.value}'
                    f'{postfix}')

        result = []

        for playbook in self.id_set.test_playbooks:
            playbook_marketplaces = playbook.marketplaces or default

            if only_value and len(playbook_marketplaces) != 1:
                continue

            if self.marketplace in playbook_marketplaces:
                result.append(CollectionResult(
                    test=playbook.id_, pack=playbook.pack_id,
                    reason=CollectionReason.ID_SET_MARKETPLACE_VERSION,
                    reason_description=self.marketplace.value,
                    version_range=playbook.version_range,
                    conf=self.conf, id_set=self.id_set, is_nightly=True)
                )

        if not result:
            logger.warning(f'no tests matching marketplace {self.marketplace.value} ({only_value=}) were found')
            return None

        return CollectionResult.union(tuple(result))

    def _packs_matching_marketplace_value(self, only_value: bool) -> Optional[CollectionResult]:
        """
        :param only_value: whether the value is the only one under the marketplaces field.
        :return: all packs whose marketplaces field contains self.marketplaces (or is equal to, if only_value is True).
        """
        default = (DEFAULT_MARKETPLACE_WHEN_MISSING,)  # MUST BE OF LENGTH==1
        postfix = ' (only where this is the only marketplace value)' if only_value else ''
        logger.info(
            f'collecting pack_name_to_pack_metadata by their marketplace field, searching for {self.marketplace.value}'
            f'{postfix}')
        packs = []

        for pack in PACK_MANAGER:
            pack_marketplaces = pack.marketplaces or default
            if only_value and len(pack_marketplaces) != 1:
                continue
            if self.marketplace in pack_marketplaces:
                packs.append(pack.pack_id)

        if not packs:
            logger.warning(f'no packs matching marketplace {self.marketplace.value} ({only_value=}) were found')
            return None

        return CollectionResult.union(
            tuple(CollectionResult(test=None, pack=pack, reason=CollectionReason.PACK_MARKETPLACE_VERSION_VALUE,
                                   version_range=None, reason_description=self.marketplace.value,
                                   conf=self.conf, id_set=self.id_set, is_nightly=True)
                  for pack in packs)
        )

    def _packs_of_content_matching_marketplace_value(self, only_value: bool) -> Optional[CollectionResult]:
        """
        :param only_value: whether the value is the only one under the marketplaces field.
        :return: all packs whose under which a content item marketplace field contains self.marketplaces
                (or is equal to, if only_value is True).
        """
        default = (DEFAULT_MARKETPLACE_WHEN_MISSING,)  # MUST BE OF LENGTH==1
        postfix = ' (only where this is the only marketplace value)' if only_value else ''
        logger.info(
            f'collecting content items by their marketplace field, searching for {self.marketplace.value} {postfix}')

        result = []

        for item in self.id_set.artifact_iterator:
            item_marketplaces = item.marketplaces or default

            if only_value and len(item_marketplaces) != 1:
                continue

            if self.marketplace in item_marketplaces:
                path = PATHS.content_path / item.file_path_str
                try:
                    pack = PACK_MANAGER[find_pack_folder(path).name]
                    if not item.path:
                        raise RuntimeError(f'missing path for {item.id_=} {item.name=}')
                    relative_path = PACK_MANAGER.relative_to_packs(item.path)
                    result.append(
                        CollectionResult(
                            test=None,
                            pack=pack.pack_id,
                            reason=CollectionReason.CONTAINED_ITEM_MARKETPLACE_VERSION_VALUE,
                            version_range=item.version_range or pack.version_range,
                            reason_description=f'{str(relative_path)}, ({self.marketplace.value})',
                            conf=self.conf,
                            id_set=self.id_set,
                            is_nightly=True,
                        )
                    )

                except NotUnderPackException:
                    if path.name in SKIPPED_CONTENT_ITEMS:
                        logger.info(f'skipping unsupported content item: {str(path)}, not under a pack')
                        continue
        return CollectionResult.union(tuple(result))


class XSIAMNightlyTestCollector(NightlyTestCollector):
    def __init__(self):
        super().__init__(MarketplaceVersions.MarketplaceV2)

    def _collect(self) -> Optional[CollectionResult]:
        return CollectionResult.union((
            self._id_set_tests_matching_marketplace_value(only_value=True),
            self._packs_matching_marketplace_value(only_value=True),
            self._packs_of_content_matching_marketplace_value(only_value=True)
        ))


class XSOARNightlyTestCollector(NightlyTestCollector):
    def __init__(self):
        super().__init__(MarketplaceVersions.XSOAR)

    def _collect(self) -> Optional[CollectionResult]:
        return CollectionResult.union((
            self._id_set_tests_matching_marketplace_value(only_value=False),
            self._packs_matching_marketplace_value(only_value=False),
        ))


def output(result: Optional[CollectionResult]):
    """
    writes to both log and files
    """
    tests = sorted(result.tests, key=lambda x: x.lower()) if result else ()
    packs = sorted(result.packs, key=lambda x: x.lower()) if result else ()
    machines = result.machines if result and result.machines else ()

    test_str = '\n'.join(tests)
    pack_str = '\n'.join(packs)
    machine_str = ', '.join(sorted(map(str, machines)))

    logger.info(f'collected {len(tests)} test playbooks:\n{test_str}')
    logger.info(f'collected {len(packs)} packs:\n{pack_str}')
    logger.info(f'collected {len(machines)} machines: {machine_str}')

    PATHS.output_tests_file.write_text(test_str)
    PATHS.output_packs_file.write_text(pack_str)
    PATHS.output_machines_file.write_text(json.dumps({str(machine): (machine in machines) for machine in Machine}))


if __name__ == '__main__':
    logger.info('TestCollector v20220821')
    logger.info('CONTRIB_BRANCH=' + os.getenv('CONTRIB_BRANCH', ''))
    sys.path.append(str(PATHS.content_path))
    parser = ArgumentParser()
    parser.add_argument('-n', '--nightly', type=str2bool, help='Is nightly')
    parser.add_argument('-p', '--changed_pack_path', type=str,
                        help='Path to a changed pack. Used for private content')
    parser.add_argument('-mp', '--marketplace', type=MarketplaceVersions, help='marketplace version',
                        default='xsoar')
    parser.add_argument('--service_account', help="Path to gcloud service account")
    args = parser.parse_args()
    args_string = '\n'.join(f'{k}={v}' for k, v in vars(args).items())
    logger.debug(f'parsed args:\n{args_string}')

    marketplace = MarketplaceVersions(args.marketplace)

    collector: TestCollector

    if args.changed_pack_path:
        collector = BranchTestCollector('master', marketplace, args.service_account, args.changed_pack_path)
    else:
        match (args.nightly, marketplace):
            case False, _:  # not nightly
                branch_name = PATHS.content_repo.active_branch.name
                collector = BranchTestCollector(branch_name, marketplace, args.service_account)
            case True, MarketplaceVersions.XSOAR:
                collector = XSOARNightlyTestCollector()
            case True, MarketplaceVersions.MarketplaceV2:
                collector = XSIAMNightlyTestCollector()
            case _:
                raise ValueError(f"unexpected values of (either) {marketplace=}, {args.nightly=}")

    collected = collector.collect(run_nightly=args.nightly)
    output(collected)  # logs and writes to output files<|MERGE_RESOLUTION|>--- conflicted
+++ resolved
@@ -19,11 +19,7 @@
                         NothingToCollectException, NotUnderPackException,
                         PrivateTestException, SkippedPackException,
                         SkippedTestException, TestMissingFromIdSetException,
-<<<<<<< HEAD
-                        UnsupportedPackException, NonNightlyPackInNightlyBuildException)
-=======
-                        NonXsoarSupportedPackException)
->>>>>>> b8282de8
+                        NonXsoarSupportedPackException, NonNightlyPackInNightlyBuildException)
 from id_set import IdSet
 from logger import logger
 from test_conf import TestConf
@@ -158,7 +154,7 @@
 
         if pack:
             PACK_MANAGER.validate_pack(pack)
-            
+
             if is_nightly and pack not in conf.nightly_integrations:
                 raise NonNightlyPackInNightlyBuildException(pack)
 
