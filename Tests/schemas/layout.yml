--- conflicted
+++ resolved
@@ -30,15 +30,8 @@
         type: number
       kind:
         type: str
-<<<<<<< HEAD
-        required: True
       typeId:
         type: str
-        required: True
-=======
-      typeId:
-        type: str
->>>>>>> 70dd9ab7
       modified:
         type: str
       name:
