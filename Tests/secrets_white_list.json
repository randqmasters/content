{
  "iocs": {
    "ips": [
      "5.6.7.8",
      "10.54.12.6",
      "139.130.4.5",
      "5.79.86.16",
      "192.168.0.1",
      "1.2.3.4",
      "8.8.8.8",
      "192.168.1.136",
      "192.168.10.23",
      "123.123.123.65",
      "22.22.1.1",
      "192.168.1.2",
      "192.168.1.1",
      "1.1.22.22",
      "1.1.1.1",
      "127.0.0.2",
      "22.22.22.22",
      "19.12.13.11",
      "192.168.10.1",
      "147.75.33.100",
      "95.181.53.78",
      "216.3.128.82",
      "4.4.4.4",
      "127.0.0.1",
      "78.125.0.209",
      "1.0.0.39",
      "192.168.56.101",
      "1.1.1.0",
      "1.1.1.2",
      "3.4.5.6",
      "1.3.4.5",
      "1.0.0.52",
      "192.168.100.55",
      "192.0.0.1",
      "10.10.10.10",
      "10.10.10.255",
      "2.2.2.2",
      "10.10.10.0",
      "1.2.3.8",
      "41.79.151.82",
      "192.168.56.108",
      "192.12.12.3",
      "35.158.26.15",
      "120.0.0.1",
      "8.8.4.4",
      "10.0.0.1",
      "10.0.0.2",
      "10.0.0.4",
      "101.43.52.224",
      "66.34.253.56",
      "10.10.10.1",
      "10.10.10.20",
      "10.10.10.25",
      "10.10.10.13",
      "10.10.10.29",
      "10.10.24.1",
      "10.10.24.20",
      "195.22.26.248",
      "107.161.186.90",
      "192.168.2.1",
      "192.16.0.0",
      "100.64.0.0",
      "172.16.0.0",
      "198.18.0.0",
      "192.168.0.0",
      "192.0.0.0",
      "10.0.0.0",
      "172.0.0.2",
      "203.0.113.0",
      "192.0.2.128",
      "169.254.0.0",
      "1.0.0.127",
      "192.0.2.8",
      "56.1.1.1",
      "192.0.0.2",
      "224.0.0.0",
      "255.255.255.224",
      "192.0.2.0",
      "192.0.2.2",
      "255.0.0.0",
      "255.255.255.0",
      "0.0.0.0",
      "127.0.0.0",
      "255.255.255.255",
      "1.0.0.0",
      "192.0.2.64",
      "192.0.2.1",
      "192.0.2.4",
      "0.1.0.0",
      "0.255.255.255",
      "192.0.2.130",
      "240.0.0.0",
      "0.0.0.31",
      "198.51.100.0",
      "192.0.2.32",
      "94.188.164.68",
      "9.9.9.9",
      "128.238.25.159",
      "178.62.60.225",
      "10.200.103.100",
      "10.200.104.236",
      "172.228.24.0",
      "69.172.200.235",
      "1.1.1.22",
      "1.2.3.99",
      "151.101.1.67",
      "32.43.54.65",
      "123.57.77.130",
      "34.242.204.193",
      "8.8.1.1",
      "199.203.151.209",
      "5.5.5.5",
      "25.25.25.25",
      "93.184.216.34",
      "35.165.118.153",
      "10.238.89.39",
      "8.3.3.3",
      "172.31.7.250",
      "4.3.7.5",
      "3.3.3.3",
      "127.0.0.8",
      "92.0.1.82",
      "9.9.4.4",
      "84.238.65.92",
      "10.10.10.9",
      "106.184.5.30",
      "103.225.52.112",
      "218.227.212.90",
      "176.228.66.70",
      "10.128.123.2",
      "109.67.222.51",
      "10.175.53.17",
      "10.172.53.20",
      "216.32.181.115",
      "54.225.87.32",
      "10.168.108.148",
      "10.152.72.195",
      "216.32.181.181",
      "10.164.25.28",
      "10.163.132.152",
      "10.162.103.27",
      "52.54.78.222",
      "10.152.77.193",
      "40.107.70.133",
      "10.168.106.8",
      "10.152.72.184",
      "213.57.104.176",
      "20.177.218.153",
      "20.176.100.33",
      "213.57.104.176",
      "54.225.87.32",
      "52.54.78.222",
      "207.46.163.111",
      "10.164.155.36",
      "10.152.76.252",
      "216.32.180.85",
      "6.6.6.5",
      "10.168.106.8",
      "10.152.77.107",
      "104.47.34.116",
      "10.152.72.95",
      "10.163.132.152",
      "98.137.246.7",
      "172.16.0.10",
      "23.210.254.113",
      "212.126.107.130",
      "1.0.0.98",
      "1.0.0.128",
      "172.16.20.207",
      "172.16.20.234",
      "185.141.27.177",
      "212.126.107.130",
      "192.168.100.32",
      "192.168.100.33",
      "172.16.200.80",
      "10.80.80.0",
      "34.247.165.10",
      "10.80.80.0",
      "20.178.251.203",
      "10.255.180.79",
      "84.111.21.64",
      "5.57.16.220"
    ],
    "ipv6": [
      "2603:10b6:208:160::47",
      "2001:db8::100f",
      "2001:db8:0000:0000:0000:0000:0000:0000",
      "4000::",
      "e000::",
      "2001:2::",
      "2001::",
      "2001:db8:8000::",
      "::ffff:0:0",
      "6000::",
      "8000::",
      "100::",
      "a000::",
      "2001:db8::2",
      "fe80::",
      "2001:db8::1",
      "2001:db8::4",
      "800::",
      "2001:db8::8",
      "2001:10::",
      "fec0::",
      "2001:db8::",
      "200::",
      "400::",
      "fc00::",
      "2001:db8::1000",
      "fe00::",
      "1000::",
      "f800::",
      "ff00::",
      "2001:db8::2000",
      "c000::",
      "f000::",
      "0.0.0.255",
      "ffff:ffff:ffff:ffff:ffff:ffff:ffff:fff0",
      "2603:10b6:300:12a::12",
      "2a01:111:f400:7e44::203",
      "2a01:111:f400:7e44::201",
      "2603:10b6:3:10::10",
      "2603:10b6:405:2::23",
      "2603:10b6:301::20",
      "2a01:111:f400:7e46::208",
      "2a01:111:e400:1438::18",
      "2603:10b6:3:10::8",
      "2603:10b6:404:4b::22",
      "2603:10b6:3:22::14",
      "2a01:111:e400:3422::20",
      "2603:10b6:3:22::23",
      "2a01:111:f400:7e44::209",
      "2603:10b6:3:115::23",
      "2603:10b6:0:54::19",
      "2a01:111:f400:7e46::208",
      "2a01:111:f400:7e46::204",
      "2603:10b6:3:10::9",
      "2603:10b6:301::30",
      "2603:10b6:805:3e::47",
      "2603:10b6:805:66::33"
    ],
    "urls": [
      "https://social.technet.microsoft.com",
      "https://github.com/demisto/content/tree/master/docs",
      "https://go.demisto.com/join-our-slack-community",
      "https://go.demisto.com",
      "https://cloud.vmray.com",
      "compute.amazonaws.com",
      "example.com",
      "queen.com",
      "http://demisto.com",
      "https://www.test.com",
      "https://takedown.netcraft.com",
      "https://cloud.google.com",
      "https://api.us.paloaltonetworks.com",
      "https://api.blueliv.com",
      "http://model.v1.service.resource.manager.product.arcsight.co",
      "http://activelist.model.v1.service.resource.manager.product.a",
      "https://blogs.msdn.microsoft.com",
      "https://api.recordedfuture.com",
      "https://dashboard.signalsciences.net",
      "https://domain.freshdesk.com",
      "https://developers.freshdesk.com",
      "https://dodecahedron.freshdesk.com",
      "https://demistohelp.freshdesk.com",
      "https://github.com",
      "http://contributor-covenant.org",
      "https://egghead.io",
      "https://starlight.companyname.com",
      "http://schemas.xmlsoap.org",
      "https://www.algosec.com",
      "https://api.alphasoc.net",
      "https://www.alphasoc.com",
      "http://www.w3.org",
      "https://example.looker.com",
      "http://www.fontedevidaeterna.org.br",
      "http://1-pharm.com",
      "http://paypal-secure.online",
      "https://developers.redmarlin.ai",
      "https://api.box.com",
      "https://docs.box.com",
      "https://www.youtube.com",
      "https://localhost",
      "https://www.circl.lu",
      "https://www.hybrid-analysis.com",
      "https://falconapi.crowdstrike.com",
      "https://intelapi.crowdstrike.com",
      "http://cve.circl.lu",
      "https://api.dnsdb.info",
      "https://api-us.logtrust.com",
      "http://api.giphy.com",
      "https://mail.google.com",
      "https://developers.google.com",
      "https://admin.google.com",
      "https://www.googleapis.com",
      "https://my.incapsula.com",
      "https://docs.incapsula.com",
      "http://tools.ietf.org",
      "https://analyze.intezer.com",
      "http://ipinfo.io",
      "https://ws.isitphishing.org",
      "https://api.koodous.com",
      "https://google.com",
      "https://developer.mozilla.org",
      "https://api.mimecast.com",
      "https://eu-api.mimecast.com",
      "https://community.mimecast.com",
      "https://tenant.goskope.com",
      "https://openphish.com",
      "https://www.packetmail.net",
      "https://api.paloaltonetworks.com",
      "https://apigw-stg4.us.paloaltonetworks.com",
      "https://app.phish.ai",
      "http://data.phishtank.com",
      "https://tap-api-v2.proofpoint.co",
      "https://help.rapid7.com",
      "https://myurl.com",
      "https://a1000.reversinglabs.com",
      "https://ticloud-aws1-api.reversinglabs.com",
      "https://some_url.com",
      "https://api.shodan.io",
      "https://api.us2.sumologic.com",
      "https://help.sumologic.com",
      "https://en.wikipedia.org",
      "https://help.symantec.com",
      "https://www.utlsapi.com",
      "https://cloud.tenable.com",
      "https://developers.facebook.com",
      "https://graph.facebook.com",
      "https://lucene.apache.org",
      "https://www.twilio.com",
      "https://api.twilio.com",
      "https://urlscan.io",
      "https://www.ibm.com",
      "https://api.xforce.ibmcloud.com",
      "https://developer.zendesk.com",
      "https://api.zoom.us",
      "snapchat.com",
      "http://bangkoktailor.biz",
      "https://deepsightapi.symantec.com",
      "tinder.com",
      "https://ec2.region.amazonaws.com",
      "https://ec2.amazonaws.com",
      "https://ec2.eu-central-1.amazonaws.com",
      "https://console.aws.amazon.com",
      "https://censys.io",
      "https://api.meraki.com",
      "https://api.isightpartners.com",
      "https://confluence.atlassian.com",
      "https://developer.atlassian.com",
      "http://localhost",
      "http://www.kloshpro.com",
      "http://hackedwebsite.com",
      "https://3fdzgtam4qk625n6.fi",
      "http://www.phishtank.com",
      "http://asdheguhadaasd.com",
      "http://www.bbc.co.uk",
      "https://developer.carbonblack.com",
      "https://falcon.crowdstrike.com",
      "https://cve.mitre.org",
      "https://stackoverflow.com",
      "http://www.gnu.org",
      "https://kb.tanium.com",
      "https://www.nltk.org",
      "http://www.worldbank.org.kg",
      "http://en.wikipedia.org",
      "http://forums.news.cnn.com",
      "http://forums.bbc.co.uk",
      "http://256.1.1.1",
      "https://malformedurl.com",
      "http://www.google.com",
      "http://gauttam.com",
      "https://investigate-api.readme.io",
      "https://3xqz5p387rui1hjtdv1up7lw-wpengine.netdna-ssl.com",
      "http://www.pdf995.com",
      "https://www.facebook.com",
      "http://www.cnn.com",
      "http://www.pdftesturl.com",
      "http://www.txttesturl.com",
      "http://www.doctesturl.com",
      "http://www.docxtesturl.com",
      "http://dem.com",
      "https://test.com",
      "http://google.com",
      "http://httpbin.org",
      "http://www.tutorialspoint.com",
      "https://www.google.com",
      "https://sandbox-api.mimecast.com",
      "https://spam.com",
      "http://www.santoguia.net",
      "heckwassleftran2.ru",
      "https://www.exit.com",
      "https://postman-echo.com",
      "http://maokvo.eu",
      "http://go.getpostman.com",
      "https://lm.ddiworld.com",
      "http://cve.mitre.org",
      "http://www.dorsha.com",
      "http://www.nba.com",
      "http://www.biotecku.xyz",
      "http://coffeedoesgood.com",
      "https://vendretshirt.bid",
      "https://mxtoolbox.com",
      "http://www.goanywhere.com",
      "http://www.iuqerfsodp9ifjaposdfjhgosurijfaewrwergwea.com",
      "https://dev.mysql.com",
      "http://viruswarehouse.com",
      "https://docs.docker.com",
      "http://brackets.io",
      "https://youtu.be",
      "https://funtranslations.com",
      "https://img.youtube.com",
      "https://api.pagerduty.com",
      "https://v2.developer.pagerduty.com",
      "https://s3.us-west-2.amazonaws.com",
      "https://api.abuseipdb.com",
      "https://www.abuseipdb.com",
      "data.alexa.com",
      "https://otx.alienvault.com",
      "http://archer-tech.com",
      "https://investigate.api.umbrella.com",
      "https://developer.ciscospark.com",
      "https://api.ciscospark.com",
      "http://cylance.com",
      "https://www.cymon.io",
      "https://api.cymon.io",
      "https://your_company.easyvista.com",
      "https://me.endgame.com",
      "https://oauth2.googleapis.com",
      "https://docs.software.hpe.com",
      "https://api.intsights.com",
      "http://docs.oasis-open.org",
      "http://www.logrhythm.com",
      "https://luminatepublicapi.docs.apiary.io",
      "https://www.elastic.co",
      "https://malwr.com",
      "https://geoip.maxmind.com",
      "https://kc.mcafee.com",
      "https://api.mxtoolbox.com",
      "http://developer.okta.com",
      "https://developer.okta.com",
      "https://api.opsgenie.com",
      "https://api.passivetotal.org",
      "https://thumb.pipl.com",
      "https://api.pipl.com",
      "https://haveibeenpwned.com",
      "https://docs.bmc.com",
      "https://api.sndbox.com",
      "https://app.sndbox.com",
      "https://developer.salesforce.com",
      "https://www.virustotal.com",
      "https://api.redlock.io",
      "https://api.threatstream.com",
      "https://helpcenter.threatq.com",
      "https://help.github.com",
      "https://guides.github.com",
      "http://go.demisto.com",
      "https://packages.microsoft.com",
      "https://events.pagerduty.com",
      "https://docs.snowflake.net",
      "https://ico.org.uk",
      "http://www.azop.hr",
      "http://www.cnil.fr",
      "http://www.cpdp.bg",
      "http://www.datainspektionen.se",
      "http://www.uoou.cz",
      "http://www.aki.ee",
      "http://www.dataprotection.ie",
      "http://www.dpa.gr",
      "http://www.dataprotection.gov.sk",
      "http://www.dataprotection.gov.mt",
      "http://www.privacycommission.be",
      "http://www.garanteprivacy.it",
      "http://www.naih.hu",
      "https://www.agpd.es",
      "http://www.dataprotection.ro",
      "http://www.dataprotection.gov.cy",
      "http://www.cnpd.pt",
      "http://www.ada.lt",
      "http://www.datatilsynet.dk",
      "https://autoriteitpersoonsgegevens.nl",
      "http://www.dsb.gv.at",
      "http://www.giodo.gov.pl",
      "http://www.bfdi.bund.de",
      "http://www.cnpd.lu",
      "https://alphasoc.com",
      "http://model.v1.service.resource.manager.product.arcsight.com",
      "http://activelist.model.v1.service.resource.manager.product.arcsight.com",
      "http://ws.v1.service.resource.manager.product.arcsight.com",
      "https://help.canary.tools",
      "https://***.canary.tool",
      "https://autofocus.paloaltonetworks.com",
      "https://support.paloaltonetworks.com",
      "https://example.awake.cloud",
      "http://cloud.bitdam.com",
      "https://www.blockade.io",
      "https://account.box.com",
      "http://regexr.com",
      "https://api.cloudlock.com",
      "https://protectapi.cylance.com",
      "https://protect.cylance.com",
      "https://portal-digitalshadows.com",
      "http://api.domaintools.com",
      "https://outlook.office365.com",
      "https://support.demisto.com",
      "https://msdn.microsoft.com",
      "https://blogs.msdn.microsoft.com",
      "https://etp.us.fireeye.com",
      "https://etp.us.fireeyegov.com",
      "https://etp.eu.fireeye.com",
      "https://accounts.google.com",
      "https://support.google.com",
      "https://safebrowsing.googleapis.com",
      "http://testsafebrowsing.appspot.com",
      "https://events.icebrg.io",
      "https://report.icebrg.io",
      "http://www.example.com",
      "https://vigilanteati.infoarmor.com",
      "https://jbxcloud.joesecurity.org",
      "https://api.kennasecurity.com",
      "https://analysis.lastline.com",
      "https://www.demisto.com",
      "https://www.ebay.com",
      "http://schemas.microsoft.com",
      "https://api.example.luminatesec.co",
      "https://opendxl.github.io",
      "https://graph.microsoft.com",
      "https://demistobot.demisto.com",
      "https://login.microsoftonline.com",
      "https://demisto.managed-otrs.com",
      "https://www.packetsled.com",
      "https://gist.github.com",
      "https://www.paloaltonetworks.com",
      "https://www.threathq.com",
      "https://tc39.github.io",
      "https://api.protectwise.com",
      "https://app.recordedfuture.com",
      "https://demisto.my.redcanary.co",
      "https://a1000-server-name-or-ip",
      "https://ticloud-cdn-api.reversinglabs.com",
      "https://login.salesforce.com",
      "https://te.checkpoint.com",
      "https://api.secureworks.com",
      "http://www.demisto.com",
      "https://company.service-now.com",
      "https://docs.servicenow.com",
      "http://client.webservice.sepm.symantec.com",
      "http://command.client.webservice.sepm.symantec.com",
      "https://api.monitoredsecurity.com",
      "https://www.monitoredsecurity.com",
      "https://api.threatconnect.com",
      "https://api.threatminer.org",
      "https://www.threatcrowd.org",
      "https://panacea.threatgrid.com",
      "https://api.trustar.co",
      "https://media.giphy.com",
      "https://wildfire.paloaltonetworks.com",
      "https://api.securitycenter.windows.com",
      "https://exchange.xforce.ibmcloud.com",
      "https://demisto.zendesk.com",
      "https://admin.zscalertwo.net",
      "http://update.nai.com",
      "https://api.intelgraph.idefense.com",
      "https://demisto.atlassian.net",
      "http://malware.com",
      "https://circleci.com",
      "https://docs.python.org",
      "https://technet.microsoft.com",
      "https://osquery.readthedocs.io",
      "https://raw.githubusercontent.com",
      "http://www.fileformat.info",
      "https://urldefense.proofpoint.com",
      "https://unshorten.me",
      "http://wiki.servicenow.com",
      "https://example.com",
      "https://easylist.github.io",
      "http://bugs.python.org",
      "https://publicsuffix.org",
      "http://docs.python-requests.org",
      "https://www.sample-videos.com",
      "http://go.microsoft.com",
      "https://www.phpclasses.org",
      "http://click.email.runrocknroll.com",
      "https://prov.core.ctp.secureworks.net",
      "https://medium.com",
      "http://malware.wicar.org",
      "https://support.virustotal.com",
      "http://en-us.secureconnection.moneytransaction.kb4.io",
      "https://api.github.com",
      "https://developer.pagerduty.com",
      "https://ps.compliance.protection.outlook.com",
      "https://user-images.githubusercontent.com",
      "http://tpb.crushus.com",
      "https://inky.com",
      "https://shared.outlook.inky.com",
      "http://chstarkeco.com",
      "https://democloud.countertack.com",
      "https://ctgold.in.net",
      "https://.okta.com",
      "https://pypi.org",
      "https://snapshots.mitmproxy.org",
      "https://host",
      "https://management.azure.com",
      "https://docs.microsoft.com",
      "https://auth.docker.io",
      "https://registry-1.docker.io",
      "https://gcr.io",
      "https://www.batticaloa.mc.gov.lk",
      "http://www.yahoo.com",
      "https://www.batticaloa.mc.gov.lk",
      "https://www.tufin.com",
      "https://test-address",
      "https://api.crowdstrike.com",
      "https://my.domain.com",
      "https://docs.snowflake.net",
      "https://my.domain.com",
      "https://docs.snowflake.net",
      "https://ec2-18-197-54-7.eu-central-1.compute.amazonaws.com",
      "https://api.any.run",
      "https://docs.snowflake.net",
      "http://api.ipstack.com",
      "https://ipstack.com",
      "http://ipstack.com",
      "http://www.antennahouse.com/purchase.htm",
      "http://www.antennahouse.com",
      "https://www.forescout.com",
<<<<<<< HEAD
      "https://api.perch.rocks"
=======
      "https://www.beyondtrust.com"
>>>>>>> bd84cf23
    ],
    "md5": [
      "c8092abd8d581750c0530fa1fc8d8318",
      "6a95d3d00267c9fd80bd42122738e726",
      "05ed91daa77ff31f7f4e61314c2a3122",
      "0cc175b9c0f1b6a831c399e269772661",
      "df9d0ca7409a2967bb338014b043a062",
      "36bd4be7042f6de7e332c05cef287d05",
      "03ff1fb5d3fe765a20280754b4be04ce",
      "be0975d3ae691cf77f4f0952e791a0fb",
      "4ae027b246528y357r1a01e9cdf55724",
      "00112233445566778899aabbccddeeff"
    ],
    "sha1": [
      "52483514f07eb14570142f6927b77deb7b4da99f",
      "2492a18532745251fbc5daf7160daa49b90dbbe1",
      "df2efa060e335f97628ca39c9fef5469ab3cb837",
      ""
    ],
    "sha256": [
      "503ca1a4fc0d48b18c0336f544ba0f0abf305ae3a3f49b3c2b86b8645d6572dc",
      "75779e62f9790bd4c2ed449bd20be741f78811fb5ce848a2c5a516af17cdeccf",
      "ba8b644d5b7cdc28c99b3aa35bccf9098b2cdd366cc57200050ecf17e86fe561",
      "2e6d76b398ef59f3041ef7eb30060a787e3c8d594747ed08b096d7eab608682d",
      "666a8dbc172bcf7cd698bf95e5b58de17535121fed7de5ce1349db4446a1fa5c",
      "42dfb222ce97c7517bc0b6333a1881bfa91539f457d261e6626d662995b97df5",
      "5da547e87d6ef12349fb4dbba9cf3146a358e284f72361dd07bbabfc95b0bac3",
      "fcb42f8e4ccb55ee2920da64c7834575875012d89ff260ee318db5054e6e1019",
      "56cdfe418592b3fd68cea60da9689fb51a9bd90409b747d02fa08ed90db81e37",
      "cb57e263ab51f8e9b40d6f292bb17512cec0aa701bde14df33dfc06c815be54c",
      "ebb031c3945e884e695dbc63c52a5efcd075375046c49729980073585ee13c52",
      "b2ac43820cdf8634e1a437b9723ec110513d3dd7a2f8d4fa3192babe3eaa4b8e",
      "2d8bb37078ff9efd02d9361975c9e625ae56bd8a8a65d50fc568341bc88392ae"
    ],
    "ssdeep": [
      "768:p7xinhxznvj8cc1rbxdo0zekxud3cdpjxb7mnmdzkukmkzqbftikkazte:yht8c+fuiohq1kefoa7",
      "768:p7xinhxznvj8cc1rbxdo0zekxud3cdpjxb7mnmdzkukmkzqbftikkazt6:yht8c+fuiohq1kefoa8"
    ],
    "emails": [
      "someuser@contoso.com",
      "graph@demistodev.onmicrosoft.com",
      "oren@demistodev.onmicrosoft.com",
      "5c530c1b.1c69fb81.bd826.0eff@mx.google.com",
      "vikramarsid@gmail.com",
      "woo@demisto.com",
      "doo@demisto.com",
      "soso@demisto.com",
      "koko@demisto.com",
      "momo@demisto.com",
      "foo@demisto.com",
      "wowo@demisto.com",
      "goo@demisto.com",
      "content-test-service-acc@content-test-236508.iam.gserviceaccount.com",
      "ada@ada.lt",
      "datainspektionen@datainspektionen.se",
      "https://www.ip-rs.si",
      "anspdcp@dataprotection.ro",
      "commission@privacycommission.be",
      "dsb@dsb.gv.at",
      "peterfalvi.attila@naih.hu",
      "poststelle@bfdi.bund.de",
      "contact@dpa.gr",
      "garante@garanteprivacy.it",
      "https://gdpr-info.eu",
      "kzld@cpdp.bg",
      "info@aki.ee",
      "dt@datatilsynet.dk",
      "commissioner.dataprotection@gov.mt",
      "posta@uoou.cz",
      "statny.dozor@pdp.gov.sk",
      "info@dataprotection.ie",
      "gp.ip@ip-rs.si",
      "international.team@ico.org.uk",
      "geral@cnpd.pt",
      "contact20@edoeb.admin.ch",
      "info@dvi.gov.lv",
      "tietosuoja@om.fi",
      "azop@azop.hr",
      "http://www.tietosuoja.fi",
      "postur@personuvernd.is",
      "desiwm@giodo.gov.pl",
      "internacional@agpd.es",
      "http://www.dvi.gov.lv",
      "info@autoriteitpersoonsgegevens.nl",
      "info@cnpd.lu",
      "commissioner@dataprotection.gov.cy",
      "postkasse@datatilsynet.no",
      "info.dss@llv.li",
      "E2831654DAE4B545854ACEE617A297E3@namprd11.prod.outlook.com",
      "C718CB8A-E78C-4EA8-AB24-61B8DCD8C8D4@demisto.com",
      "e3ae306e-13d7-4d19-ab84-a182205d07e6@demisto.com",
      "77069121-c854-4ca3-abc0-c98d010a8209@demisto.com",
      "2fc50179-3666-4770-a365-744882cda54c@demisto.com",
      "dns-admin@google.com",
      "hostmaster@charter.com",
      "donotdelete@demisto.int",
      "example@example.com",
      "admin@google.com",
      "william19770319@yahoo.com",
      "splunk@placeholder.com",
      "sentinel@placeholder.com",
      "nexpose@placeholder.com",
      "jane@acme.com",
      "dave@acme.com",
      "john@acme.com",
      "rajguru2003@yahoo.com",
      "jondoe@acme.com",
      "dns@google.com",
      "ciscosparktestmail@gmail.com",
      "mail1@gmail.com",
      "mail2@yahoo.com",
      "mail3@aol.com",
      "20070126151203.186470@example.com",
      "forme@kanhseai.com",
      "trump@usa.com",
      "test@this.com",
      "johnd@acme.com",
      "foo@demi.com",
      "support@demisto.com",
      "info@demisto.com",
      "test@email.com",
      "support@crowdstrike.com",
      "support@cybertriage.com",
      "example@gmail.com",
      "example@demisto.com",
      "someuser@example.com",
      "joe@example.com",
      "john@domain.com",
      "noreply@demisto.com",
      "somerandomemail@nodomain.net",
      "bob@demisto.int",
      "john@mypersonalblog.com",
      "incapsulaupdates@demisto.com",
      "admin@demistodev.com",
      "anar@demisto.com",
      "userthatdoesnotexist2@demisto.com",
      "userthatdoesnotexist@demisto.com",
      "userthatdoesnotexist4@demisto.com",
      "userthatdoesnotexist3@demisto.com",
      "user1@domain.com",
      "user2@domain.com",
      "user3@domain.com",
      "user4@domain.com",
      "user5@domain.com",
      "user6@domain.com",
      "user7@domain.com",
      "user8@domain.com",
      "user9@domain.com",
      "mailonline_16@filposcv.com",
      "test@demisto.com",
      "buildtests@demisto.int",
      "demistoadmin@demisto.int",
      "liork@demistodev.onmicrosoft.com",
      "demistoadmin@demist0.int",
      "yarden@demistodev.com",
      "avishai@demistodev.onmicrosoft.com",
      "meir@demisto.com",
      "30CCD2D7744B2545A0B6B8F81416BF4D02517525@example.com",
      "8504be6f440847ce988eae64585c1012@win-micmsoee1bu.demisto.int",
      "shai@demistodev.com",
      "test@demistodev.com",
      "maya@demistodev.com",
      "dbot@demistodev.com",
      "block_test@gmail.com",
      "bark@demisto.com",
      "yarden@demisto.com",
      "mimecast@demistolab.com",
      "yaakovi@demisto.com",
      "shachar@demisto.com",
      "clark.kent@example.com",
      "full.email.available@business.subscription",
      "yulu@demisto.com",
      "dudu@demisto.com",
      "dl1@demisto.int",
      "dem174861@demisto.int",
      "686f5e7079420d45a24ed508c0243ca1@namprd11.prod.outlook.com",
      "66b5d74754e5bf43928b4c90da47ef62@namprd11.prod.outlook.com",
      "c937033b-6710-4591-a1b1-097bb920c304@demisto.com",
      "rony@demisto.com",
      "co2pr10mb00699eba2675af58bf44f976d20d0@co2pr10mb0069.namprd10.prod.outlook.com",
      "rony@cc-inkyphishfence.com",
      "4dfc20a7248e604eab2099657668b271@namprd11.prod.outlook.com",
      "387b546d-75b7-4e42-90e7-cc896f594481@demisto.com",
      "3181b655-1ccf-461c-9d19-400f631b1a23@demisto.com",
      "2c265309-5dd5-492e-898d-ea03ef09dcc8@demisto.com",
      "b927e7a67c010a4a8773224416ad5c98@namprd11.prod.outlook.com",
      "241b3f12-6f4a-41c2-ab57-6e32c28b1324@demisto.com",
      "sn2pr10mb0096e3a7399c5af1ee9dafccd20c0@sn2pr10mb0096.namprd10.prod.outlook.com",
      "sn1pr11mb0638e0fe698bfe52f27748a8cc970@sn1pr11mb0638.namprd11.prod.outlook.com",
      "sn1pr11mb0638d849680e1325bc4f7951cc970@sn1pr11mb0638.namprd11.prod.outlook.com",
      "idov@demisto.com",
      "bar.hochman@demisto.com",
      "disco-team@stealthemail.com",
      "powershellteam@hotmail.com",
      "https://support.microsoft.com",
      "CAJaFoefy_acEKaqSMGfojbLzKoUnzfpPcnNemuD6K0oQZ2PikQ@mail.gmail.com",
      "example1@example.com",
      "example2@example.com",
      "example3@example.com",
      "junk.name@avbaa.com",
      "vikramarsid@gmail.com",
      "git@github.com",
      "emojiemail@xn--i-7iq.com",
      "example@lol_lol.lol.com",
      "JUSTAREASONABLEADDRESS@mail-out.nom.nom-mon.net",
      "test@test.com",
      "5b4831d0-5322-ea23-6312-864ff419a1f1@test.com",
      "content-test-service-acc@content-test-236508.iam.gserviceaccount.com",
      "https://caseapi.phishlabs.com",
      "https://ioc.phishlabs.com",
      "5b4831d0-5322-ea23-6312-864ff419a1f1@test.com",
      "test@test.com",
      "geverwithnoname@domainthatdoesntexist.co.uk",
      "demistodev.onmicrosoft.com",
      "5b4831d0-5322-ea23-6312-864ff419a1f1@test.com",
      "jack@AssasinsForRent.com"
    ],
    "false_positives": [
      "56.1.4.194",
      "10.64.49.14",
      "6.9.1.219",
      "t2.txt@xxx.zzz",
      "t1.txt@xxx.yyy",
      "s@a.com",
      "9d4f::1548",
      "1.0.0.91",
      "::1980",
      "::6769",
      "1.0.0.75",
      "dc2c::1554",
      "trans_dict=FILE_CATALOG_TRANS_DICT",
      "trans_dict=FILE_RULE_TRANS_DICT",
      "devtesting/readpdf:1.0.0.1557734470"
    ]
  },
  "generic_strings":
  [
    "os.environ",
    "max_depth_const-max_depth",
    "self.conf_json_validator",
    "self.IMAGE_MAX_SIZE:",
    "arcsight_esm_fixes.yml",
    "test_data/dont_open-malicios.eml",
    "ptypmult",
    "community",
    "files",
    "string",
    "regex",
    "tests",
    "documentation",
    "false",
    "instance",
    "integration",
    "circle",
    "file_path",
    "data:image/",
    "email",
    "server",
    "commit",
    "branch",
    "context",
    "entry",
    "args.",
    "table",
    "markdown",
    "timeline",
    "request",
    "content",
    "format",
    "readable",
    "indicator",
    "version",
    "protocol",
    "upload",
    "sample",
    "order",
    "report",
    "value",
    "accept",
    "application",
    "session",
    "warning",
    "disable",
    "block",
    "verify",
    "domain",
    "demisto",
    "support",
    "github",
    "event",
    "label",
    "stream",
    "default",
    "incident",
    "timestamp",
    "number",
    "hashes",
    "detect",
    "address",
    "resolution",
    "communicate",
    "download",
    "duration",
    "status",
    "shell",
    "office",
    "microsoft",
    "system",
    "automation",
    "search",
    "action",
    "cache",
    "crypto",
    "virtual",
    "python",
    "exchange",
    "playbook",
    "object",
    "private",
    "funcs",
    "write",
    "array",
    "final",
    "category",
    "vulnerability",
    "service",
    "suffix",
    "include",
    "activity",
    "group",
    "policy",
    "computer",
    "_file",
    "threat",
    "defense",
    "lookup",
    "attribute",
    "filter",
    "specification",
    "template",
    "client",
    "update",
    "access",
    "login",
    "profile",
    "attach",
    "second",
    "archive",
    "subscribe",
    "rawjson",
    "end_point",
    "username",
    "password",
    "transform",
    "token",
    "signature",
    "current",
    "monitor",
    "soapenv",
    "count",
    "response",
    "dashboard",
    "count",
    "yyyy-mm-dd't'hh:mm:ss",
    "fetch",
    "build",
    "encoding",
    "command",
    "display",
    "method",
    "logout",
    "dictionary",
    "level",
    "mapping",
    "module",
    "keyword",
    "field",
    "push(",
    "deploy",
    "config",
    "winter",
    "example",
    "malicious",
    "threshold",
    "minutes",
    "start",
    "schema",
    "execute",
    "result",
    "connect",
    "endpoint",
    "query",
    "params",
    "directory",
    "desktop",
    "timeout",
    "modifier",
    "submit",
    "pagination",
    "create",
    "screen",
    "append",
    "delete",
    "secure",
    "socket",
    "breach",
    "summary",
    "legacy",
    "document",
    "marked",
    "primary",
    "record",
    "types",
    "notify",
    "trigger",
    "detail",
    "discover",
    "folder",
    "destination",
    "complete",
    "tasks",
    "security",
    "firewall",
    "global",
    "rules",
    "headers",
    "ascending",
    "thumbnail",
    "operator",
    "categories",
    "deprecated",
    "credentials",
    "unicode",
    "decode",
    "base64",
    "provider",
    "generic",
    "machine",
    "range",
    "investigation",
    "source",
    "function",
    "snapshot",
    "custodian",
    "store",
    "exist",
    "detonate",
    "smart",
    "phone",
    "theft",
    "external",
    "removeable",
    "media",
    "storage",
    "device",
    "occurre",
    "digital",
    "asset",
    "compliant",
    "blacklist",
    "privacy",
    "compliance",
    "sites",
    "alerts",
    "protect",
    "vulnerable",
    "underscore",
    "capital",
    "native",
    "component",
    "alias",
    "subject",
    "knowledge",
    "unresolve",
    "pathfinder",
    "hostbyname",
    "history",
    "alarm",
    "comment",
    "charset",
    "question",
    "captcha",
    "output",
    "condition",
    "constant",
    "environment",
    "variable",
    "konfigurator",
    "optional",
    "trace",
    "additional",
    "properties",
    "pagesize",
    "envelope",
    "entries",
    "return",
    "idonly",
    "direction",
    "equal",
    "restriction",
    "mailbox",
    "traversal",
    "greater",
    "authentication",
    "social",
    "network",
    "endtime",
    "period",
    "certificate",
    "replace",
    "enrichment",
    "malware",
    "organization",
    "state",
    "province",
    "issue",
    "reload",
    "deliver",
    "message",
    "clicks",
    "permitted",
    "proxies",
    "scheduled",
    "extensive",
    "spread",
    "localized",
    "database",
    "concentrator",
    "broker",
    "fileedit",
    "index",
    "language",
    "shutdown",
    "users",
    "cancel",
    "validate",
    "received",
    "license",
    "categorization",
    "class",
    "health",
    "customer",
    "miscellaneous",
    "active",
    "queued",
    "pending",
    "resolved",
    "exclusion",
    "authenticate",
    "assigned",
    "organization",
    "person",
    "first",
    "reputation",
    "appliance",
    "admin",
    "backup",
    "previous",
    "sibling",
    "critical",
    "medium",
    "register",
    "again",
    "repeat",
    "times",
    "selector",
    "schedule",
    "datetime",
    "behaviour",
    "remote",
    "article",
    "volume",
    "encode",
    "generate",
    "sensor",
    "weekly",
    "interval",
    "hosts",
    "setting",
    "launch",
    "parse",
    "check",
    "error",
    "restrict",
    "modified",
    "hostid",
    "retrieve",
    "specific",
    "regards",
    "otherwise",
    "severity",
    "comparison",
    "subnet",
    "duplicate",
    "general",
    "analysis",
    "warroom",
    "thread",
    "topic",
    "reply",
    "length",
    "campaign",
    "correlation",
    "offense",
    "inputs",
    "published",
    "owner",
    "trust",
    "delegation",
    "encrypt",
    "allow",
    "trust",
    "divide",
    "description",
    "short",
    "performance",
    "modify",
    "process",
    "fixed",
    "listen",
    "suspicious",
    "autorun",
    "prepare",
    "phishing",
    "repository",
    "product",
    "mailto",
    "hostname",
    "locale",
    "month",
    "hours",
    "extractor",
    "extension",
    "assign",
    "servation",
    "iso-8859-1",
    "utf-8",
    "working",
    "sticky",
    "cloud",
    "exception",
    "route53",
    "aws-iam",
    "bucket",
    "::1980",
    "user/itai",
    "patch",
    "alpha",
    "circl",
    "watchlist",
    "binary",
    "cisco-umbrella-test",
    "reason",
    "dnsdb-",
    "project",
    "safebrowsing",
    "vigilanteati",
    "esm-v10",
    "policies",
    "control",
    "managed",
    "nessusscan",
    "packets",
    "nullbytechars",
    "twenty-one",
    "remove",
    "urgency",
    "reconciliation",
    "reversing",
    "::6769",
    "whitelist",
    "infinity",
    "precision",
    "extract",
    "2016-jan-30",
    "repositories",
    "engine",
    "secret",
    "employee",
    "escape",
    "dae6720d-0588-d23b-c006-63cf1134537b",
    "37221925980c05deefac014f9a72b4765e716341",
    "a7561571-c786-4fb7-93d0-e2f2c74c190d",
    "jmyetnrhk96lktrshfdghj74",
    "0anbmmsawjnw2uk9pva",
    "aamkagi5mzaxmtrhltyxndktngqwyy05yzvjltayyzm1zdcxmtllmwbgaaaaaaa9nafsckt6t4m34vxa7rpjbwcgpd7igmvysiukpo18vjclaaaaaaenaacgpd7igmvysiukpo18vjclaaahca3jaaa=",
    "enpnj11vgjayhf9lr3vrc-ut3jndp-cci5sxs0hbiqk0lfdierp_vjkzj_tznuece2q16hpd5micnk8vju0pd8vhbvrdhzbbwnzmfkkfbnfhvlpiiqj47yw5nabaxk2sy7dasktx8zqfrnxynekmrpncvk0eoazqnnlwdvkiie2qaosec0ltjbzongpf9trvr229ud2lijnhwymoai1dfosyjcsazcr5foyhjscwcleeqhltegjoyipjhudxjgpjucoojpwqtpyowhqply3yayzjxbvdof_6oqzol8nqob4vuaiyh0nxda2rjw5unwsfmt0v52qkwphane6h-3z5pva6acvavydecl71jb5ez0nzzli_wu_ejelw2tzpxpcxxzggaiy-vwdihnh9",
    "enolj01vgkaqhv_ljj0txv0qdoutamnaymugrr5mco4olgc7hq8etp97sc5hjnms98m8v9sbgloonflrcb7-mf17jz8_v5sxmn-d3fe4f41hfkgqpzj8xrnip-bnu7ifzrwlk747udhyjd2koi8mcladxzefoba2gi69rcbmzk3kacfpiinheqmbfdytxhigslgw6qmlli5qeut7bx7ikk-vnxhtdsqo0ojwn-lu1knftntvlldgbc627qmz1hxacjwumkmxnjhb3ph_mj76qd5x0otppjjyqypyvn2x4730y5klbxs6c7p17yzcsjldjyrmtgsd0t20dz0rqmdccbf9_gg8al8l",
    "c7d68ad5mxtoolbox_test",
    "731a8e52-3ea6-a291-ec0a-d2ff0619c19d7bd788d6be818b65",
    "aamkagi5mzaxmtrhltyxndktngqwyy05yzvjltayyzm1zdcxmtllmwbgaaaaaaa9nafsckt6t4m34vxa7rpjbwcgpd7igmvysiukpo18vjclaaaaaaenaacgpd7igmvysiukpo18vjclaaagrqynaaa=",
    "e82a2c1e-7df0-43ef-881b-2979632cafb3",
    "testwordfiletoioc",
    "matching",
    "script",
    "enrich",
    "increment",
    "deflated",
    "quarantine",
    "translation",
    "watch-list",
    "normalized_reg_path",
    "aamkagi5mzaxmtrhltyxndktngqwyy05yzvjltayyzm1zdcxmtllmwbgaaaaaaa9nafsckt6t4m34vxa7rpjbwcgpd7igmvysiukpo18vjclaaaaaaenaacgpd7igmvysiukpo18vjclaaagrqyqaaa=",
    "aamkagi5mzaxmtrhltyxndktngqwyy05yzvjltayyzm1zdcxmtllmwbgaaaaaaa9nafsckt6t4m34vxa7rpjbwcgpd7igmvysiukpo18vjclaaaaaaenaacgpd7igmvysiukpo18vjclaaagrqzbaaa=",
    "aamkagi5mzaxmtrhltyxndktngqwyy05yzvjltayyzm1zdcxmtllmwbgaaaaaaa9nafsckt6t4m34vxa7rpjbwcgpd7igmvysiukpo18vjclaaaaaaenaacgpd7igmvysiukpo18vjclaaagrqynaaabegaqak46mx7icqllp3ro936zox8=",
    "arcsightesm.cases.name",
    "77ax-uggbabcwb2pujdy8za==",
    "h0lvlmwgbabca5+hbryhzoq==",
    "highlightwords_test",
    "mitmproxy-4.0.4-linux.tar.gz",
    "id_rsa_f5256ae5ac4b84fb60541482f1e96cf9"
  ],
  "TrendMicroDDA":
  [
    "x-dtas"
  ],
  "AWS-EC2":
  [
    "aws-ec2-",
    "aws.ec2"
  ],
  "ArcSightESM":
  [
    "7e6lebf8babcfa-dlp1rl1a=="
  ],
  "Box":
  [
    "'box_"
  ],
  "CheckpointFirewall":
  [
    "checkpoint"
  ],
  "CiscoSpark":
  [
    "cisco-spark"
  ],
  "CrowdStrikeHost":
  [
    "crowdstrike_falconhost",
    "cf54bb61f92e4d3e75bf4f7c11fc8f74:4295536142"
  ],
  "EasyVista":
  [
    "http://link"
  ],
  "Endgame":
  [
    "35b6f686-dece-545f-8314-56936abec6ba"
  ],
  "FireEyeHX":
  [
    "fireeye"
  ],
  "ForcePoint":
  [
    ":15873/api/web/v1/"
  ],
  "GuidanceEncaseEndpoint":
  [
    "job-name",
    "file-name",
    "safe-name"
  ],
  "Incapsula":
  [
    "incap-"
  ],
  "LightCyberMagna":
  [
    "abcdefghijklmnopqrstuvwxyz"
  ],
  "MimecastAuth":
  [
    "dc04611d-3315-4572-976a-a2a9ddc7a0b9"
  ],
  "Moloch":
  [
    "moloch_",
    "stoptime"
  ],
  "PacketMail":
  [
    "cleanmx_virus,et_c2"
  ],
  "Panorama":
  [
    "</show>"
  ],
  "SandBlastAppliance":
  [
    "+':18194/tecloud/gw/'"
  ],
  "Tanium":
  [
    "max_data_age",
    "ignore_case_flag"
  ],
  "Vectra":
  [
    "vec-get-host-by-id"
  ],
  "Meraki":
  [
    "meraki"
  ],
  "GeneratePassword":
  [
    "max_lcase"
  ],
  "PcapMiner":
  [
    "trorabaugh/dempcap:1.0"
  ],
  "VolGetProcWithMalNetConn":
  [
    "volgetprocwithmalnetconn"
  ],
  "VolMalfindDumpAgent":
  [
    "volmalfinddumpagent"
  ],
  "pdfwithindicators":
  [
    "7a1d20b843446ca92a5d2ac9502238ffc6a8e48ce6a7f"
  ],
  "csvextrafield":
  [
    "name_1234_103"
  ]
}<|MERGE_RESOLUTION|>--- conflicted
+++ resolved
@@ -628,11 +628,9 @@
       "http://www.antennahouse.com/purchase.htm",
       "http://www.antennahouse.com",
       "https://www.forescout.com",
-<<<<<<< HEAD
-      "https://api.perch.rocks"
-=======
+      "https://api.perch.rocks",
       "https://www.beyondtrust.com"
->>>>>>> bd84cf23
+
     ],
     "md5": [
       "c8092abd8d581750c0530fa1fc8d8318",
