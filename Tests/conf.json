--- conflicted
+++ resolved
@@ -827,13 +827,13 @@
 
         },
         {
-<<<<<<< HEAD
             "playbookID": "MaxMind Test",
             "integrations": "MaxMind GeoIP2"
-=======
+          
+        },
+        {
             "playbookID": "Test_Sagemaker",
             "integrations": "AWS Sagemaker"
->>>>>>> 25fa3c62
 
         }
     ],
