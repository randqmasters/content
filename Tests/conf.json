--- conflicted
+++ resolved
@@ -160,6 +160,9 @@
         },
         {
             "playbookID": "ConvertKeysToTableFieldFormat_Test"
+        },
+        {
+            "playbookID": "ParseCSVnullbytesTest"
         },
         {
             "integrations": "CVE Search",
@@ -565,6 +568,9 @@
         {
             "playbookID": "Gmail Convert Html Test",
             "integrations": "Gmail"
+        },
+        {
+            "playbookID": "TestParseCSV"
         },
         {
             "playbookID": "reputations.json Test"
@@ -1762,11 +1768,8 @@
         "LogRhythm REST test": "A command's response doesnt match the expected results (issue #18385)",
         "search_endpoints_by_hash_-_tie_-_test": "Test is unstable - from time to time fails to create an instance (issue #18350)",
         "McAfee-TIE Test": "Test is unstable - from time to time fails to create an instance (issue #18350)",
-<<<<<<< HEAD
         "CreatePhishingClassifierMLTest": "Test is unstable and fails with no reason from time to time (issue ##18349)",
-=======
         "Autoextract - Test": "See issue #18343 for further information",
->>>>>>> 511ac066
         "rsa_packets_and_logs_test": "A command searches for a session ID which doesn't exist on our local server - asked RSA to help (issue #18332)",
         "TestUptycs": "There is not enough data in uptycs instance in order the test to pass. Data need to be generated like open connections",
         "LogRhythmRest": "Unstable environment Adi is checking",
