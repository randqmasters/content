{
    "testTimeout": 160,
    "testInterval": 20,
    "tests": [
        {
            "integrations": "Tufin",
            "playbookID": "Tufin Test"
        },
        {
            "integrations": "Vertica",
            "playbookID": "Vertica Test"
        },
        {
            "integrations": "Server Message Block (SMB)",
            "playbookID": "SMB test"
        },
        {
            "playbookID": "TestParseEmailHeaders"
        },
        {
            "playbookID": "TestParseEmailFile-deprecated-script"
        },
        {
            "integrations": "RSA NetWitness Packets and Logs",
            "playbookID": "rsa_packets_and_logs_test"
        },
        {
            "playbookID": "test_similar_incidents"
        },
        {
            "playbookID": "autofocus_test",
            "integrations": "Autofocus"
        },
        {
            "playbookID": "CheckpointFW-test",
            "integrations": "Check Point"
        },
        {
            "playbookID": "RegPathReputationBasicLists_test"
        },
        {
            "playbookID": "RandomStringGenerateTest"
        },
        {
            "playbookID": "DocumentationTest",
            "integrations": "ipinfo"
        },
        {
            "playbookID": "HighlightWords_Test"

        },
        {
            "playbookID": "StringContainsArray_test"
        },
        {
            "integrations": "Fidelis Elevate Network",
            "playbookID": "Fidelis-Test"
        },
        {
            "integrations": "Thinkst Canary",
            "playbookID": "CanaryTools Test"
        },
        {
            "integrations": "ThreatMiner",
            "playbookID": "ThreatMiner-Test"
        },
        {
            "playbookID": "StixCreator-Test"
        },
        {
            "integrations": "Pwned",
            "playbookID": "Pwned test",
            "nightly": true
        },
        {
            "integrations": "Alexa Rank Indicator",
            "playbookID": "Alexa Test Playbook"
        },
        {
            "playbookID": "UnEscapeURL-Test"
        },
        {
            "playbookID": "UnEscapeIPs-Test"
        },
        {
            "playbookID": "ExtractDomainFromUrlAndEmail-Test"
        },
        {
            "playbookID": "ConvertKeysToTableFieldFormat_Test"
        },
        {
            "playbookID": "ParseCSVnullbytesTest"
        },
        {
            "integrations": "CVE Search",
            "playbookID": "cveReputation Test"
        },
        {
            "integrations": "HashiCorp Vault",
            "playbookID": "hashicorp_test"
        },
        {
            "integrations": "Dell Secureworks",
            "playbookID": "secureworks_test"
        },
        {
            "integrations": "ServiceNow",
            "playbookID": "servicenow_test_new"
        },
        {
            "integrations": "ExtraHop",
            "playbookID": "ExtraHop-Test"
        },
        {
            "playbookID": "Test CommonServer"
        },
        {
            "integrations": "CIRCL",
            "playbookID": "CirclIntegrationTest"
        },
        {
            "integrations": "MISP V2",
            "playbookID": "MISP V2 Test"
        },
        {
            "playbookID": "test-LinkIncidentsWithRetry"
        },
        {
            "playbookID": "CopyContextToFieldTest"
        },
        {
            "integrations": "OTRS",
            "playbookID": "OTRS Test"
        },
        {
            "integrations": "Attivo Botsink",
            "playbookID": "AttivoBotsinkTest"
        },
        {
            "playbookID": "CreatePhishingClassifierMLTest",
            "timeout" : 2400
        },
        {
            "integrations": "Cymon",
            "playbookID": "playbook-Cymon_Test"
        },
        {
            "integrations": "FortiGate",
            "playbookID": "Fortigate Test"
        },
        {
            "integrations": "SNDBOX",
            "playbookID": "SNDBOX_Test"
        },
        {
            "integrations": "SNDBOX",
            "playbookID": "Detonate File - SNDBOX - Test",
            "timeout": 2400,
            "nightly": true
        },
        {
            "integrations": "VxStream",
            "playbookID": "Detonate File - HybridAnalysis - Test",
            "timeout": 2400
        },
        {
            "playbookID": "WordTokenizeTest"
        },
        {
            "integrations": "Awake Security",
            "playbookID": "awake_security_test_pb"
        },
        {
          "integrations": "Tenable.sc",
          "playbookID": "tenable-sc-test",
          "timeout": 240,
          "nightly": true
        },
        {
            "integrations": "MimecastV2",
            "playbookID": "Mimecast test"
        },
        {
            "playbookID": "CreateEmailHtmlBody_test_pb"
        },
        {
          "playbookID": "ReadPDFFile-Test"
        },
        {
          "playbookID": "JSONtoCSV-Test"
        },
        {
            "integrations": "Panorama",
            "instance_names": "palo_alto_firewall",
            "playbookID": "palo_alto_firewall_test_pb",
            "timeout": 1000,
            "nightly": true
        },
        {
            "integrations": "Panorama",
            "instance_names": "palo_alto_panorama",
            "playbookID": "palo_alto_panorama_test_pb",
            "timeout": 1000,
            "nightly": true
        },
        {
          "integrations": "Tenable.io",
          "playbookID": "Tenable.io test"
        },
        {
          "playbookID": "URLDecode-Test"
        },
        {
          "playbookID": "GetTime-Test"
        },
        {
          "integrations": "Tenable.io",
          "playbookID": "Tenable.io Scan Test",
          "nightly": true,
          "timeout": 900
        },
        {
            "integrations": "Tenable.sc",
            "playbookID": "tenable-sc-scan-test",
            "nightly": true,
            "timeout": 600
        },
        {
            "integrations": "google-vault",
            "playbookID": "Google-Vault-Generic-Test",
            "nightly": true,
            "timeout": 3600
        },
        {
            "integrations": "google-vault",
            "playbookID": "Google_Vault-Search_And_Display_Results_test",
            "nightly": true,
            "timeout": 3600
        },
        {
            "playbookID": "Luminate-TestPlaybook",
            "integrations": "Luminate"
        },
        {
            "playbookID": "ParseEmailFiles-test"
        },
        {
            "playbookID": "ParseExcel-test"
        },
        {
            "playbookID": "Detonate File - No Files test"
        },
        {
            "integrations": [
                "Panorama",
                "Check Point"
            ],
            "instance_names": "palo_alto_firewall",
            "playbookID": "blockip_test_playbook"
        },
        {
            "integrations": "Palo Alto Minemeld",
            "playbookID": "minemeld_test"
        },
        {
            "integrations": "InfoArmor VigilanteATI",
            "playbookID": "InfoArmorVigilanteATITest"
        },
        {
            "integrations": "IntSights",
            "instance_names": "intsights_standard_account",
            "playbookID": "IntSights Test",
            "nightly": true,
            "timeout": 500
        },
        {
            "integrations": "IntSights",
            "playbookID": "IntSights Mssp Test",
            "instance_names": "intsights_mssp_account",
            "nightly": true,
            "timeout": 500
        },
        {
            "integrations": "dnstwist",
            "playbookID": "dnstwistTest"
        },
        {
            "integrations": "BitDam",
            "playbookID": "Detonate File - BitDam Test"
        },
        {
            "integrations": "Threat Grid",
            "playbookID": "ThreatGridTest",
            "timeout": 600
        },
        {
            "integrations": [
                "Palo Alto Minemeld",
                "Panorama"
            ],
            "instance_names": "palo_alto_firewall",
            "playbookID": "block_indicators_-_generic_-_test"
        },
        {
          "integrations": "Signal Sciences WAF",
          "playbookID": "SignalSciences-Test"
        },
        {
            "integrations": "RTIR",
            "playbookID": "RTIR Test"
        },
        {
            "integrations": "RedCanary",
            "playbookID": "RedCanaryTest",
            "nightly" : true
        },
        {
          "integrations": "Devo",
          "playbookID": "devo_test_playbook"
        },
        {
          "integrations": "urlscan.io",
            "playbookID": "url_enrichment_-_generic_test",
            "timeout": 500
        },
        {
            "playbookID": "CutTransformerTest"
        },
        {
            "integrations": "SCADAfence CNM",
            "playbookID": "SCADAfence_test"
        },
        {
            "integrations": "ProtectWise",
            "playbookID": "Protectwise-Test"
        },
        {
            "integrations": "WhatsMyBrowser",
            "playbookID": "WhatsMyBrowser-Test"
        },
        {

            "integrations": "BigFix",
            "playbookID": "BigFixTest"
        },
        {
            "integrations": "Lastline",
            "playbookID": "Lastline - testplaybook",
            "nightly": true
        },
        {
            "integrations": "epo",
            "playbookID": "Test Playbook McAfee ePO"
        },
        {
            "integrations": "activedir",
            "playbookID": "calculate_severity_-_critical_assets_-_test"
        },
        {
            "playbookID": "TextFromHTML_test_playbook"
        },
        {
            "playbookID": "PortListenCheck-test"
        },
        {
            "integrations": "ThreatExchange",
            "playbookID": "ThreatExchange-test"
        },
        {
            "integrations": "ThreatExchange",
            "playbookID": "extract_indicators_-_generic_-_test",
            "timeout": 240
        },
        {
            "integrations": "Joe Security",
            "playbookID": "JoeSecurityTestPlaybook",
            "timeout": 500,
            "nightly": true
        },
        {
            "integrations": "Joe Security",
            "playbookID": "JoeSecurityTestDetonation",
            "timeout": 2000,
            "nightly": true
        },
        {
            "integrations": "WildFire",
            "playbookID": "Wildfire Test"
        },
        {
            "integrations": "GRR",
            "playbookID": "grr_test",
            "nightly": true
        },
        {
            "integrations": "VirusTotal",
            "instance_names": "virus_total_general",
            "playbookID": "virusTotal-test-playbook",
            "timeout": 1400,
            "nightly": true
        },
        {
            "integrations": "VirusTotal",
            "instance_names": "virus_total_preferred_vendors",
            "playbookID": "virusTotaI-test-preferred-vendors",
            "timeout": 1400,
            "nightly": true
        },
        {
            "integrations": "Preempt",
            "playbookID": "Preempt Test"
        },
        {   "integrations": "Gmail",
            "playbookID": "get_original_email_-_gmail_-_test"
        },
        {
            "integrations": "EWS v2",
            "playbookID": "get_original_email_-_ews-_test"
        },
        {
            "integrations": ["EWS v2","EWS Mail Sender"],
            "playbookID": "EWS search-mailbox test",
            "timeout": 300
        },
        {
            "integrations": "PagerDuty v2",
            "playbookID": "PagerDuty Test"
        },
        {
            "playbookID": "test_delete_context"
        },
        {
            "playbookID": "GmailTest",
            "integrations": "Gmail"
        },
        {
            "playbookID": "Gmail Convert Html Test",
            "integrations": "Gmail"
        },
        {
            "playbookID": "TestParseCSV"
        },
        {
            "integrations": "Shodan",
            "playbookID": "ShodanTest"
        },
        {
            "playbookID": "Extract Indicators From File - test"
        },
        {
            "playbookID": "dedup_-_generic_-_test"
        },
        {
            "playbookID": "TestDedupIncidentsPlaybook"
        },
        {
            "playbookID": "TestDedupIncidentsByName"
        },
        {
            "integrations": "McAfee Advanced Threat Defense",
            "playbookID": "Test Playbook McAfee ATD",
            "timeout": 700
        },
        {
            "integrations": "McAfee Advanced Threat Defense",
            "playbookID": "Test Playbook McAfee ATD Upload File"
        },
        {
            "playbookID": "exporttocsv_script_test"
        },
        {
            "integrations": "Intezer",
            "playbookID": "Intezer Testing",
            "nightly": true,
            "timeout": 500
        },
        {
            "integrations": "FalconIntel",
            "playbookID": "CrowdStrike Falcon Intel v2"
        },
        {
          "playbookID": "ContextGetters_Test"
        },
        {
            "integrations": [
                "Mail Sender (New)",
                "google"
            ],
            "playbookID": "Mail Sender (New) Test"
        },
        {
            "playbookID": "buildewsquery_test"
        },
        {
            "integrations": "Rapid7 Nexpose",
            "playbookID": "nexpose_test",
            "timeout": 240
        },
        {
            "integrations": "EWS Mail Sender",
            "playbookID": "EWS Mail Sender Test"
        },
        {
            "integrations": "EWS Mail Sender",
            "playbookID": "EWS Mail Sender Test 2"
        },
        {
            "playbookID": "decodemimeheader_-_test"
        },
        {
            "integrations": "CVE Search",
            "playbookID": "cve_enrichment_-_generic_-_test"
        },
        {
            "playbookID": "test_url_regex"
        },
        {
            "integrations": "Skyformation",
            "playbookID": "TestSkyformation"
        },
        {
            "integrations": "okta",
            "playbookID": "okta_test_playbook",
            "timeout": 240
        },
        {
            "playbookID": "Test filters & transformers scripts"
        },
        {
            "integrations": "Salesforce",
            "playbookID": "SalesforceTestPlaybook"
        },
        {
            "integrations": "McAfee ESM-v10",
            "playbookID": "McAfeeESMTest",
            "timeout": 500
        },
        {
            "integrations": "GoogleSafeBrowsing",
            "playbookID": "Google Safe Browsing Test",
            "timeout": 240
        },
        {
            "integrations": "EWS v2",
            "playbookID": "EWSv2_empty_attachment_test"
        },
        {
            "integrations": "EWS v2",
            "playbookID": "EWS Public Folders Test"
        },
        {
            "playbookID": "TestWordFileToIOC",
            "timeout": 300
        },
        {
            "integrations": "Symantec Endpoint Protection V2",
            "playbookID": "SymantecEndpointProtection_Test"
        },
        {
            "integrations": "carbonblackprotection",
            "playbookID": "search_endpoints_by_hash_-_carbon_black_protection_-_test",
            "timeout": 500
        },
        {
            "playbookID": "process_email_-_generic_-_test",
            "timeout": 240
        },
        {
            "integrations": "activedir",
            "playbookID": "account_enrichment_-_generic_test"
        },
        {
            "integrations": "FalconHost",
            "playbookID": "search_endpoints_by_hash_-_crowdstrike_-_test",
            "timeout": 500
        },
        {
            "integrations": "FalconHost",
            "playbookID": "CrowdStrike Endpoint Enrichment - Test"
        },
        {
          "integrations": "FalconHost",
          "playbookID": "crowdstrike_falconhost_test"
        },
        {
            "integrations": "CrowdstrikeFalcon",
            "playbookID": "Test - CrowdStrike Falcon"
        },
        {
            "integrations": [
                "VirusTotal"
            ],
            "instance_names": "virus_total_general",
            "playbookID": "ip_enrichment_generic_test"
        },
        {
            "playbookID": "ExposeIncidentOwner-Test"
        },
        {
            "integrations": "OpenPhish",
            "playbookID": "email_test"
        },
        {
            "integrations": "VirusTotal",
            "instance_names": "virus_total_general",
            "playbookID": "domain_enrichment_generic_test"
        },
        {
            "integrations": "PostgreSQL",
            "playbookID": "PostgreSQL Test"
        },
        {
            "integrations": "google",
            "playbookID": "GsuiteTest"
        },
        {
            "integrations": "OpenPhish",
            "playbookID": "OpenPhish Test Playbook"
        },
        {
            "integrations": "RSA Archer",
            "playbookID": "Archer-Test-Playbook",
            "nightly": true
        },
        {
            "integrations": "jira",
            "playbookID": "Jira-Test"
        },
        {
            "integrations": "jira-v2",
            "playbookID": "Jira-v2-Test"
        },
        {
            "integrations": "ipinfo",
            "playbookID": "IPInfoTest"
        },
        {
            "integrations": "jira",
            "playbookID": "VerifyHumanReadableFormat"
        },
        {
            "playbookID": "ExtractURL Test"
        },
        {
            "playbookID": "strings-test"
        },
        {
            "playbookID": "TestCommonPython"
        },
        {
            "playbookID": "TestFileCreateAndUpload"
        },
        {
            "playbookID": "TestIsValueInArray"
        },
        {
            "playbookID": "TestStringReplace"
        },
        {
            "playbookID": "TestHttpPlaybook"
        },
        {
            "integrations": "SplunkPy",
            "playbookID": "Splunk-Test"
        },
        {
            "integrations": "SplunkPy",
            "playbookID": "SplunkPySearch_Test"
        },
        {
            "integrations" : "McAfee NSM",
            "playbookID" : "McAfeeNSMTest",
            "timeout" : 400,
            "nightly": true
        },
        {
            "integrations": "PhishTank",
            "playbookID": "PhishTank Testing"
        },
        {
            "integrations": "McAfee Web Gateway",
            "playbookID": "McAfeeWebGatewayTest",
            "timeout" : 500
        },
        {
            "integrations": "TCPIPUtils",
            "playbookID": "TCPUtils-Test"
        },
        {
            "playbookID": "ProofpointDecodeURL-Test",
            "timeout": 300
        },
        {
            "playbookID": "listExecutedCommands-Test"
        },
        {
            "integrations": "Service Manager",
            "playbookID": "TestHPServiceManager",
            "timeout": 400
        },
        {
            "playbookID": "LanguageDetect-Test",
            "timeout": 300
        },
        {
            "integrations": "Forcepoint",
            "playbookID": "forcepoint test",
            "timeout": 500,
            "nightly": true
        },
        {
            "playbookID": "GeneratePassword-Test"
        },
        {
            "playbookID": "ZipFile-Test"
        },
        {
            "playbookID": "ExtractDomainTest"
        },
        {
            "playbookID": "Test-IsMaliciousIndicatorFound"
        },
        {
            "playbookID": "TestExtractHTMLTables"
        },
        {
            "integrations": "carbonblackliveresponse",
            "playbookID": "CarbonBlackLiveResponseTest",
            "nightly": true
        },
        {
            "playbookID": "TestSafeBreach",
            "integrations": "SafeBreach"
        },
        {
            "integrations": "urlscan.io",
            "playbookID": "urlscan_malicious_Test"
        },
        {
            "integrations": "EWS v2",
            "playbookID": "pyEWS_Test"
        },
        {

            "integrations": "Netskope",
            "playbookID": "Netskope Test"
        },
        {
            "integrations": "Cylance Protect v2",
            "playbookID": "Cylance Protect v2 Test"
        },
        {
            "integrations": "ReversingLabs Titanium Cloud",
            "playbookID": "ReversingLabsTCTest"
        },
        {
            "integrations": "ReversingLabs A1000",
            "playbookID": "ReversingLabsA1000Test"
        },
        {
            "integrations": "Demisto Lock",
            "playbookID": "DemistoLockTest"
        },
        {
            "playbookID": "test-domain-indicator",
            "timeout": 400
        },
        {
            "playbookID": "Cybereason Test",
            "integrations": "Cybereason",
            "timeout": 1200
        },
        {
            "integrations": "VirusTotal - Private API",
            "instance_names": "virus_total_private_api_general",
            "playbookID": "File Enrichment - Virus Total Private API Test",
            "nightly": true
        },
        {
            "integrations": "VirusTotal - Private API",
            "instance_names": "virus_total_private_api_general",
            "playbookID": "virusTotalPrivateAPI-test-playbook",
            "timeout": 1400,
            "nightly": true
        },
        {
            "integrations": "VirusTotal - Private API",
            "instance_names": "virus_total_private_api_preferred_vendors",
            "playbookID": "virusTotalPrivateAPI-test-preferred-vendors",
            "timeout": 1400,
            "nightly": true
        },
        {
            "integrations": "Cisco Meraki",
            "playbookID": "Cisco-Meraki-Test"
        },
        {
            "integrations": "Tanium",
            "playbookID": "Tanium Test Playbook",
            "nightly": true,
            "timeout": 1200
        },
        {
            "integrations": "Recorded Future",
            "playbookID": "Recorded Future Test",
            "nightly": true
        },
        {
            "integrations": "Microsoft Graph",
            "playbookID": "Microsoft Graph Test"
        },
        {
            "integrations": "RedLock",
            "playbookID": "RedLockTest",
            "nightly": true
        },
        {
            "integrations": "Symantec Messaging Gateway",
            "playbookID": "Symantec Messaging Gateway Test"
        },
        {
            "integrations": "ThreatConnect",
            "playbookID": "test-ThreatConnect"
        },
        {
            "integrations": "VxStream",
            "playbookID": "VxStream Test",
            "nightly": true
        },
        {
            "integrations":"Cylance Protect",
            "playbookID": "get_file_sample_by_hash_-_cylance_protect_-_test",
            "timeout": 240
        },
        {
            "integrations": "Cylance Protect",
            "playbookID": "endpoint_enrichment_-_generic_test"
        },
        {
            "integrations": "QRadar",
            "playbookID": "test_Qradar"
        },
        {
            "integrations": "VMware",
            "playbookID": "VMWare Test"
        },
        {
            "integrations": "Anomali ThreatStream",
            "playbookID": "Anomali_ThreatStream_Test"
        },
        {
            "integrations": "Farsight DNSDB",
            "playbookID": "DNSDBTest"
        },
        {
            "integrations": "carbonblack-v2",
            "playbookID": "CarbonBlackResponseTest"
        },
        {
            "integrations": "Cisco Umbrella Investigate",
            "playbookID": "Cisco Umbrella Test"
        },
        {
            "integrations": "icebrg",
            "playbookID": "Icebrg Test",
            "timeout" : 500
        },
        {
            "integrations": "Symantec MSS",
            "playbookID": "SymantecMSSTest"
        },
        {
            "integrations": "Remedy AR",
            "playbookID": "Remedy AR Test"
        },
        {
            "integrations": "McAfee Active Response",
            "playbookID": "McAfee-MAR_Test",
            "timeout": 700
        },
        {
            "integrations": "McAfee Threat Intelligence Exchange",
            "playbookID": "McAfee-TIE Test",
            "timeout": 700
        },
        {
            "integrations": "ArcSight Logger",
            "playbookID": "ArcSight Logger test"
        },
        {
            "integrations": "ArcSight ESM v2",
            "playbookID": "ArcSight ESM v2 Test"
        },
        {
            "integrations": "ArcSight ESM v2",
            "playbookID": "test Arcsight - Get events related to the Case"
        },
        {
            "integrations": "XFE",
            "playbookID": "XFE Test",
            "timeout": 140,
            "nightly": true
        },
        {
            "integrations": "McAfee Threat Intelligence Exchange",
            "playbookID": "search_endpoints_by_hash_-_tie_-_test",
            "timeout": 500
        },
        {
            "integrations": "iDefense",
            "playbookID": "iDefenseTest",
            "timeout": 300
        },
        {
            "integrations": "AbuseIPDB",
            "playbookID": "AbuseIPDB Test",
            "nightly": true
        },
        {
            "integrations": "AbuseIPDB",
            "playbookID": "AbuseIPDB PopulateIndicators Test",
            "nightly": true
        },
        {
            "integrations" : "jira",
            "playbookID" : "JiraCreateIssue-example-test"
        },
        {
            "integrations": "LogRhythm",
            "playbookID": "LogRhythm-Test-Playbook",
            "timeout": 200
        },
        {
            "integrations": "FireEye HX",
            "playbookID": "FireEye HX Test"
        },
        {
            "integrations": "Phish.AI",
            "playbookID": "PhishAi-Test"
        },
        {
            "integrations": "Phish.AI",
            "playbookID": "Test-Detonate URL - Phish.AI"
        },
        {
            "integrations": "Centreon",
            "playbookID": "Centreon-Test-Playbook"
        },
        {
            "playbookID": "ReadFile test"
        },
        {
            "integrations": "TruSTAR",
            "playbookID": "TruSTAR Test"
        },
        {
            "integrations": "AlphaSOC Wisdom",
            "playbookID": "AlphaSOC-Wisdom-Test"
        },
        {
            "integrations": "Jask",
            "playbookID": "Jask_Test"
        },
        {
            "integrations": "Qualys",
            "playbookID": "Qualys-Test",
            "nightly": true
        },
        {
            "integrations": "Whois",
            "playbookID": "whois_test"
        },
        {
            "integrations": "RSA NetWitness Endpoint",
            "playbookID": "NetWitness Endpoint Test"
        },
        {
            "integrations": "Check Point Sandblast",
            "playbookID": "Sandblast_malicious_test"
        },
        {
            "playbookID": "TestMatchRegex"
        },
        {
            "integrations": "ActiveMQ",
            "playbookID": "ActiveMQ Test"
        },
        {
            "playbookID": "RegexGroups Test"
        },
        {
            "integrations": "Cisco pxGrid ISE",
            "playbookID": "cisco-ise-test-playbook"
        },
        {
            "integrations": "RSA NetWitness v11.1",
            "playbookID": "RSA NetWitness Test"
        },
        {
            "integrations": "Rasterize",
            "playbookID": "RasterizeImageTest"
        },
        {
            "playbookID": "ExifReadTest"
        },
        {
          "integrations": "Cuckoo Sandbox",
          "playbookID": "CuckooTest",
          "timeout": 700
        },
        {
            "integrations" : "VxStream",
            "playbookID" : "Test-Detonate URL - Crowdstrike",
            "timeout" : 1200
        },
        {
            "playbookID": "Detonate File - Generic Test",
            "timeout": 500
        },
        {
            "integrations": [
                "Lastline",
                "WildFire",
                "SNDBOX",
                "VxStream",
                "McAfee Advanced Threat Defense"
            ],
            "playbookID" : "Detonate File - Generic Test",
            "timeout" : 2400,
            "nightly" : true
        },
        {
            "playbookID": "detonate_file_-_generic_test"
        },
        {
            "playbookID": "STIXParserTest"
        },
        {
           "playbookID": "Detonate URL - Generic Test",
           "timeout": 2000,
           "nightly": true,
           "integrations": [
             "McAfee Advanced Threat Defense",
             "VxStream",
             "Lastline"
           ]
        },
        {
            "playbookID": "ReadPDFFile-Test"
        },
        {
            "integrations": [
                "VirusTotal",
                "urlscan.io",
                "activedir"
            ],
            "instance_names": "virus_total_general",
            "playbookID": "entity_enrichment_generic_test",
            "timeout": 240
        },
        {
            "integrations": [
                "FalconHost",
                "McAfee Threat Intelligence Exchange",
                "carbonblackprotection",
                "carbonblack"
            ],
            "playbookID": "search_endpoints_by_hash_-_generic_-_test",
            "timeout": 500
        },
        {
            "integrations": "Zscaler",
            "playbookID": "Zscaler Test",
            "nightly": true
        },
        {
            "playbookID": "DemistoUploadFileToIncident Test",
            "integrations": "Demisto REST API"
        },
        {
            "playbookID": "DemistoUploadFile Test",
            "integrations": "Demisto REST API"
        },
        {
            "playbookID": "MaxMind Test",
            "integrations": "MaxMind GeoIP2"

        },
        {
            "playbookID": "Test_Sagemaker",
            "integrations": "AWS Sagemaker"

        },
        {
            "playbookID": "Phishing test - attachment",
            "timeout": 600,
            "nightly": true,
            "integrations": [
                "EWS Mail Sender",
                "Pwned",
                "Demisto REST API",
                "Palo Alto Minemeld"
            ]
        },
        {
            "playbookID": "Phishing test - Inline",
            "timeout": 500,
            "nightly": true,
            "integrations": [
                "EWS Mail Sender",
                "Pwned",
                "Demisto REST API",
                "Palo Alto Minemeld"
            ]
        },
        {
            "integrations": "duo",
            "playbookID": "DUO Test Playbook"
        },
        {
            "playbookID": "SLA Scripts - Test"
        },
        {
            "playbookID": "PcapHTTPExtractor-Test"
        },
        {
            "playbookID": "Ping Test Playbook"
        },
        {
            "playbookID": "Active Directory Test",
            "instance_names": "active_directory_query_v2",
            "integrations": "Active Directory Query v2"
        },
        {
            "integrations": "Active Directory Query v2",
            "instance_names": "active_directory_query_v2_with_port_configuration",
            "playbookID": "Active Directory Query V2 configuration with port"
        },
        {
            "integrations": "mysql",
            "playbookID": "MySQL Test"
        },
        {
            "integrations": "Phishme Intelligence",
            "playbookID": "Test - PhishMe Intelligence",
            "timeout": 500
        },
        {
            "integrations": "Google Resource Manager",
            "playbookID": "GoogleResourceManager-Test",
            "timeout": 500,
            "nightly": true
        },
        {
            "integrations": "Freshdesk",
            "playbookID": "Freshdesk-Test",
            "timeout": 500,
            "nightly": true
        },
        {
            "playbookID": "Autoextract - Test"
        },
        {
            "playbookID": "FilterByList - Test"
        },
        {
            "integrations": "Kafka V2",
            "playbookID": "Kafka Test"
        },
        {
            "integrations": "McAfee Active Response",
            "playbookID": "Endpoint data collection test",
            "timeout": 500
        },
        {
            "integrations": "McAfee Active Response",
            "playbookID": "MAR - Endpoint data collection test",
            "timeout": 500
        },
        {

            "integrations": "DUO Admin",
            "playbookID": "DuoAdmin API test playbook"
        },
        {
            "playbookID": "TestShowScheduledEntries"
        },
        {
            "integrations": "Symantec Advanced Threat Protection",
            "playbookID": "Symantec ATP Test"

        },
        {
            "playbookID": "CheckDockerImageAvailableTest"
        },
        {
            "playbookID": "ExtractDomainFromEmailTest"
        },
        {
            "integrations": "VirusTotal",
            "instance_names": "virus_total_general",
            "playbookID": "File Enrichment - Generic Test"
        },
        {
            "playbookID": "EmailReputationTest",
            "integrations": "Pwned"
        },
        {
            "integrations": "Symantec Deepsight Intelligence",
            "playbookID": "Symantec Deepsight Test"
        },
        {
            "playbookID": "ExtractDomainFromEmailTest"
        },
        {
            "integrations": "Snowflake",
            "playbookID": "Snowflake-Test"
        },
        {
            "integrations": "nmap",
            "playbookID": "af2f5a99-d70b-48c1-8c25-519732b733f2"
        },
        {
            "integrations": "Zoom",
            "playbookID": "Zoom_Test"
        },
        {
<<<<<<< HEAD
            "integrations": "AWS - S3v2",
            "playbookID": "97393cfc-2fc4-4dfe-8b6e-af64067fc436"
        },
        {
            "integrations": "AWS - CloudWatchLogs",
            "playbookID": "2cddaacb-4e4c-407e-8ef5-d924867b810c"
        },
        {
            "integrations": "AWS - CloudTrail",
            "playbookID": "3da2e31b-f114-4d7f-8702-117f3b498de9"
        },
        {
            "playbookID": "5dc848e5-a649-4394-8300-386770d39d75"
        },
        {
            "integrations": "carbonblackprotection",
            "playbookID": "67b0f25f-b061-4468-8613-43ab13147173"
        },
        {
            "integrations": "carbonblack",
            "playbookID": "block_endpoint_-_carbon_black_response_-_test"
        },
        {
            "integrations": [
                "AWS - EC2",
                "AWS - EC2_copy"
            ],
            "playbookID": "d66e5f86-e045-403f-819e-5058aa603c32"
        },
        {
            "integrations": "DomainTools",
            "playbookID": "DomainTools-Test"
        },
        {
            "integrations": "Cisco Spark",
            "playbookID": "efc817d2-6660-4d4f-890d-90513ca1e180"
        },
        {
            "integrations": "EWS_most_updated",
            "playbookID": "EWS test"
        },
        {
            "playbookID": "Get File Sample By Hash - Generic - Test"
        },
        {
            "playbookID": "Get File Sample From Hash - Generic - Test"
        },
        {
            "playbookID": "get_file_sample_by_hash_-_carbon_black_enterprise_Response_-_test"
        },
        {
            "integrations": "carbonblack",
            "playbookID": "get_file_sample_from_path_-_carbon_black_enterprise_response_-_test"
        },
        {
            "playbookID": "get_file_sample_from_path_-_d2_-_test"
        },
        {
            "integrations": "carbonblack",
            "playbookID": "get_file_sample_from_path_-_generic_-_test"
        },
        {
            "integrations": "Remedy On-Demand",
            "playbookID": "Remedy-On-Demand-Test"
        },
        {
            "playbookID": "ssdeepreputationtest"
        },
        {
            "playbookID": "TestIsEmailAddressInternal"
        },
        {
            "integrations": "AWS - S3",
            "playbookID": "113aca8a-ee52-419f-89a6-150ee232d0d1"
        },
        {
            "playbookID": "search_endpoints_by_hash_-_carbon_black_response_-_test"
=======
            "integrations": "Palo Alto Networks Cortex",
            "playbookID": "Palo Alto Networks Cortex Test"
>>>>>>> bd7c6610
        }
    ],
    "skipped_tests": {
        "detonate_file_-_generic_test": "relevant only for v3.6",
        "Lastline - testplaybook": "Checking the integration via Generic detonation playbooks, don't want to load the daily quota",
        "entity_enrichment_generic_test": "Flaky test - fails for changing reasons, requires more investigation (issue 16490)",
        "ArcSight Logger test": "Possibly outdated API calls",
        "Qualys-Test": "Test is failing on qualys-report-list not returning results, and also seems there's a proxy issue (issue 16486)",
        "Microsoft Graph Test": "DB is missing alerts to test on - in work of DevOps",
        "TruSTAR Test": "The test runs even when not supposed to, which causes its quota to run out",
        "TestDedupIncidentsByName": "skipped on purpose - this is part of the TestDedupIncidentsPlaybook - no need to execute separately as a test",
        "GmailTest": "Gmail test is failing on gmail-list-users command (issue 15571)",
        "TestSafeBreach": "Instance configuration change causes test failure (issue 15909)",
        "Test-IsMaliciousIndicatorFound": "Unstable test (issue 15940)",
        "JoeSecurityTestDetonation": "command joe-download-report fails (issue 16118)",
        "af2f5a99-d70b-48c1-8c25-519732b733f2": "Added here because test existed but was not configured - need to review the test",
        "Zoom_test": "Added here because test existed but was not configured - need to review the test",
<<<<<<< HEAD
        "SignalSciences-Test": "Test is failing due to it not being able to pull any events (issue 16512)",
        "Cybereason Test": "Test is failing due to connection issues though it's in unmockable (issue 16555)",
        "97393cfc-2fc4-4dfe-8b6e-af64067fc436": "old tests, needs to check if relevant",
        "2cddaacb-4e4c-407e-8ef5-d924867b810c": "old tests, needs to check if relevant",
        "3da2e31b-f114-4d7f-8702-117f3b498de9": "old tests, needs to check if relevant",
        "5dc848e5-a649-4394-8300-386770d39d75": "old tests, needs to check if relevant",
        "67b0f25f-b061-4468-8613-43ab13147173": "old tests, needs to check if relevant",
        "block_endpoint_-_carbon_black_response_-_test": "old tests, needs to check if relevant",
        "d66e5f86-e045-403f-819e-5058aa603c32": "old tests, needs to check if relevant",
        "DomainTools-Test": "old tests, needs to check if relevant",
        "efc817d2-6660-4d4f-890d-90513ca1e180": "old tests, needs to check if relevant",
        "EWS test": "old tests, needs to check if relevant",
        "Get File Sample By Hash - Generic - Test": "old tests, needs to check if relevant",
        "Get File Sample From Hash - Generic - Test": "old tests, needs to check if relevant",
        "get_file_sample_by_hash_-_carbon_black_enterprise_Response_-_test": "old tests, needs to check if relevant",
        "get_file_sample_from_path_-_carbon_black_enterprise_response_-_test": "old tests, needs to check if relevant",
        "get_file_sample_from_path_-_d2_-_test": "old tests, needs to check if relevant",
        "get_file_sample_from_path_-_generic_-_test": "old tests, needs to check if relevant",
        "Remedy-On-Demand-Test": "old tests, needs to check if relevant",
        "ssdeepreputationtest": "old tests, needs to check if relevant",
        "TestIsEmailAddressInternal": "old tests, needs to check if relevant",
        "113aca8a-ee52-419f-89a6-150ee232d0d1": "old tests, needs to check if relevant",
        "search_endpoints_by_hash_-_carbon_black_response_-_test": "old tests, needs to check if relevant"
=======
        "Cybereason Test": "Test is failing due to connection issues though it's in unmockable (issue 16555)"
>>>>>>> bd7c6610
    },
    "skipped_integrations": {
      "_comment": "~~~ NO INSTANCE - will not be resolved ~~~",
        "FortiGate": "License expired, and not going to get one (issue 14723)",
        "Attivo Botsink": "no instance, not going to get it",
        "VMware": "no License, and probably not going to get it",
        "AWS Sagemaker": "License expired, and probably not going to get it",
        "Symantec MSS": "No instance, probably not going to get it (issue 15513)",


      "_comment": "~~~ INSTANCE ISSUES ~~~",
        "Tufin": "Calls to instance return 502 error. @itay reached out (issue 16441)",
        "Dell Secureworks": "Instance locally installed on @liorblob PC",
        "MimecastV2": "Several issues with instance",
        "Netskope": "instance is down",
        "Farsight DNSDB": "No instance (issue 15512)",
        "Service Manager": "Expired license",
        "carbonblackprotection": "License expired",
        "icebrg": "Requires BD (issue 14312)",
        "Freshdesk": "Trial account expired",
        "Threat Grid": "instance problem (issue 16197)",
        "Kafka V2": "Can not connect to instance from remote",
        "Check Point Sandblast": "No access (issue 15948)",
        "IntSights": "Account Expired (issue #16351)",
        "Remedy AR": "getting 'Not Found' in test button",
        "XFE": "License expired",
        "RedLock": "Credentials and API problems (issue 15493)",
        "Salesforce": "User and password expired (issue 15901)",

      "_comment": "~~~ UNSTABLE ~~~",
        "ServiceNow": "Instance goes to hibernate every few hours",
        "Tanium": "Instance is not stable (issue 15497)",
        "Whois": "Host periodically bans connection",
        "Tenable.sc": "unstable instance",
        "Tenable.io": "Unstable instance (issue 16115)",

      "_comment": "~~~ OTHER ~~~",
        "iDefense": "DevOps investigation",
        "RSA NetWitness Endpoint": "Instance is down, waiting for devops to rebuild",
        "BitDam": "Changes in service (issue #16247)",
        "Zoom": "Added here because test existed but was not configured - need to review the test",

      "_comment": "~~~ QUOTA ISSUES ~~~",
        "Joe Security": "Monthly quota exceeded, remove from skipped on or after April 1st",
        "Google Resource Manager": "Cannot create projects because have reached alloted quota."
    },
    "nigthly_integrations": [
        "Lastline",
        "TruSTAR"
    ],
    "unmockable_integrations": {
        "Palo Alto Networks Cortex": "SDK",
        "Devo": "Pending Check",
        "Jask": "Integration requires SSL",
        "CrowdstrikeFalcon": "Mock recording fails, and fails while trying to record a new recording",
        "TCPIPUtils": "Integration requires SSL",
        "Palo Alto Minemeld": "Pending check: issue 16072",
        "PagerDuty v2": "Integration requires SSL",
        "Autofocus": "JS integration, problem listed in issue 15544",
        "Panorama": "Pending check: issue 16122",
        "RTIR": "Pending check: issue 16072",
        "GRR": "Pending check: issue 16072",
        "PageDuty": "Pending check: issue 16072",
        "carbonblackliveresponse": "Pending check: issue 16072",
        "RecordedFuture": "Pending check: issue 16072",
        "AbuseIPDB": "Pending check: issue 16072",
        "FireEye HX": "Pending check: issue 16072",
        "EWS Mail Sender": "Inconsistent test (playback fails, record succeeds)",
        "EWS v2": "Inconsistent test (playback fails, record succeeds)",
        "Alexa Rank Indicator": "Integration should never use proxy",
        "Pwned": "Integration has no proxy checkbox",
        "Luminate": "Integration has no proxy checkbox",
        "dnstwist": "Integration has no proxy checkbox",
        "CVE Search": "Integration has no proxy checkbox",
        "Shodan": "Integration has no proxy checkbox",
        "Gmail": "Integration has no proxy checkbox",
        "Lastline": "JS integration, problem listed in this issue https://github.com/demisto/etc/issues/15544",
        "OpenPhish": "JS integration, problem listed in this issue https://github.com/demisto/etc/issues/15544",
        "VxStream": "JS integration, problem listed in this issue https://github.com/demisto/etc/issues/15544. Detonate URL: Large mock file.",
        "ThreatExchange": "JS integration, problem listed in this issue https://github.com/demisto/etc/issues/15544",
        "wildfire": "JS integration, problem listed in this issue https://github.com/demisto/etc/issues/15544",
        "FalconHost": "JS integration, problem listed in this issue https://github.com/demisto/etc/issues/15544",
        "VirusTotal": "JS integration, problem listed in this issue https://github.com/demisto/etc/issues/15544",
        "VirusTotal - Private API": "Issues with proxy name and default values",
        "carbonblack-v2": "JS integration, problem listed in this issue https://github.com/demisto/etc/issues/15544",
        "PhishTank": "Pending merge of branch proxy-unsecure-checks",
        "Cisco Meraki": "Pending merge of branch proxy-unsecure-checks",
        "epo": "Pending merge of branch proxy-unsecure-checks",
        "FalconIntel": "Pending merge of branch proxy-unsecure-checks",
        "ipinfo": "Pending merge of branch proxy-unsecure-checks",
        "RSA NetWitness Packets and Logs": "Pending merge of branch proxy-unsecure-checks",
        "SNDBOX": "Pending merge of branch proxy-unsecure-checks",
        "GoogleSafeBrowsing": "Pending merge of branch proxy-unsecure-checks",
        "BigFix": "Pending merge of branch proxy-unsecure-checks",
        "Cisco Umbrella Investigate": "Pending merge of branch proxy-unsecure-checks",
        "InfoArmor VigilanteATI": "Pending merge of branch proxy-unsecure-checks",
        "Rapid7 Nexpose": "Pending merge of branch proxy-unsecure-checks",
        "urlscan.io": "Pending merge of branch proxy-unsecure-checks",
        "Threat Grid": "Pending merge of branch proxy-unsecure-checks",
        "OTRS": "Pending merge of branch proxy-unsecure-checks",
        "McAfee Advanced Threat Defense": "Pending merge of branch proxy-unsecure-checks",
        "Preempt": "Insecure has a non empty default value, will require fixing and merging",
        "Cybereason": "Insecure has a non empty default value, will require fixing and merging",
        "Cuckoo Sandbox": "Proxy has a non empty default value, will require fixing and merging",
        "Phishme Intelligence": "Proxy has a non empty default value, will require fixing and merging",
        "HashiCorp Vault": "Test fails with mock - need to test without mock",
        "google": "'unsecure' parameter not working",
        "Check Point Sandblast": "Test fails with mock - need to test without mock",
        "Anomali ThreatStream": "'proxy' parameter not working",
        "Active Directory Query v2": "Checking",
        "MaxMind GeoIP2": "Checking",
        "AlphaSOC Wisdom": "Checking",
        "Phish.AI": "Checking",
        "jira": "Checking",
        "ArcSight ESM v2": "Checking",
        "Cylance Protect": "Checking",
        "ReversingLabs A1000": "Checking",
        "ReversingLabs Titanium Cloud": "No Unsecure checkbox. proxy trying to connect when disabled.",
        "Cylance Protect v2": "Checking",
        "SafeBreach": "Checking",
        "Symantec Endpoint Protection V2": "Checking",
        "McAfee ESM-v10": "Checking",
        "Salesforce": "Checking",
        "okta": "Checking",
        "WildFire": "Checking",
        "WhatsMyBrowser": "Checking",
        "Check Point": "Checking",
        "Awake Security": "Checking",
        "CIRCL": "Checking",
        "Thinkst Canary": "Checking",
        "Cymon": "Checking",
        "SplunkPy": "Checking",
        "Symantec Advanced Threat Protection": "Checking",
        "ProtectWise": "Nightly - Checking",
        "Tenable.io": "Nightly - Checking",
        "google-vault": "Nightly - Checking",
        "Intezer": "Nightly - Checking",
        "RSA Archer": "Nightly - Checking",
        "McAfee NSM": "Nightly - Checking",
        "Forcepoint": "Nightly - Checking",
        "RedCanary": "Nightly - Checking",
        "Whois": "Integration socks proxy on tcp connection not http/s",
        "SCADAfence CNM": "might be dynamic test",
        "Recorded Future": "might be dynamic test",
        "QRadar": "might be dynamic test",
        "Centreon": "might be dynamic test",
        "Cisco pxGrid ISE": "might be dynamic test",
        "RSA NetWitness v11.1": "might be dynamic test",
        "Signal Sciences WAF": "error with certificate",
        "Zscaler": "might be dynamic test",
        "Skyformation": "Failure to connect to proxy",
        "Remedy AR": "Failure to connect to proxy",
        "Snowflake": "Isn't working with mocking enabled - needs investigation"
    }
}<|MERGE_RESOLUTION|>--- conflicted
+++ resolved
@@ -1225,7 +1225,10 @@
             "playbookID": "Zoom_Test"
         },
         {
-<<<<<<< HEAD
+            "integrations": "Palo Alto Networks Cortex",
+            "playbookID": "Palo Alto Networks Cortex Test"
+        },
+        {
             "integrations": "AWS - S3v2",
             "playbookID": "97393cfc-2fc4-4dfe-8b6e-af64067fc436"
         },
@@ -1303,10 +1306,6 @@
         },
         {
             "playbookID": "search_endpoints_by_hash_-_carbon_black_response_-_test"
-=======
-            "integrations": "Palo Alto Networks Cortex",
-            "playbookID": "Palo Alto Networks Cortex Test"
->>>>>>> bd7c6610
         }
     ],
     "skipped_tests": {
@@ -1324,7 +1323,7 @@
         "JoeSecurityTestDetonation": "command joe-download-report fails (issue 16118)",
         "af2f5a99-d70b-48c1-8c25-519732b733f2": "Added here because test existed but was not configured - need to review the test",
         "Zoom_test": "Added here because test existed but was not configured - need to review the test",
-<<<<<<< HEAD
+        "Cybereason Test": "Test is failing due to connection issues though it's in unmockable (issue 16555)"
         "SignalSciences-Test": "Test is failing due to it not being able to pull any events (issue 16512)",
         "Cybereason Test": "Test is failing due to connection issues though it's in unmockable (issue 16555)",
         "97393cfc-2fc4-4dfe-8b6e-af64067fc436": "old tests, needs to check if relevant",
@@ -1348,9 +1347,6 @@
         "TestIsEmailAddressInternal": "old tests, needs to check if relevant",
         "113aca8a-ee52-419f-89a6-150ee232d0d1": "old tests, needs to check if relevant",
         "search_endpoints_by_hash_-_carbon_black_response_-_test": "old tests, needs to check if relevant"
-=======
-        "Cybereason Test": "Test is failing due to connection issues though it's in unmockable (issue 16555)"
->>>>>>> bd7c6610
     },
     "skipped_integrations": {
       "_comment": "~~~ NO INSTANCE - will not be resolved ~~~",
