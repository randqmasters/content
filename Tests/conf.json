{
    "testTimeout": 120,
    "testInterval": 30,
    "integrations": [
        {
            "name": "GoogleSafeBrowsing",
            "playbookID": "Google Safe Browsing Test"
        },
        {
            "name": "PostgreSQL",
            "playbookID": "PostgreSQL Test"
        },
        {
            "name": "Qualys",
            "playbookID": "Qualys-Test"
        },
        {
            "name": "google",
            "playbookID": "GsuiteTest",
            "byoi": false
        },
        {
            "name": "OpenPhish",
            "playbookID": "OpenPhish Test Playbook"
        },
        {
            "name": "RSA Archer",
            "playbookID": "Archer-Test-Playbook"
        },
        {
            "name": "ThreatExchange",
            "playbookID": "ThreatExchange-test"
        },
        {
            "name": "jira",
            "playbookID": "Jira-Test"
        },
        {
            "name": "ThreatConnect",
            "playbookID": "test-ThreatConnect"
        },
        {
            "name": "XFE",
            "playbookID": "XFE Test",
            "timeout": 140,
            "nightly": true
        },
        {
            "name": "ipinfo",
            "playbookID": "IPInfoTest"
        },
        {
            "name": "jira",
            "playbookID": "VerifyHumanReadableFormat"
        },
        {
            "playbookID": "ExtractURL Test"
        },
        {
            "name": "carbonblack",
            "playbookID": "CB-Response-Test",
            "byoi": false,
            "nightly": true
        },
        {
            "name": "McAfee ESM-v10",
            "playbookID": "McAfeeESMTest",
            "timeout": 500,
            "nightly": true
        },
        {
            "playbookID": "TestCommonPython"            
        },
        {
            "playbookID": "TestFileCreateAndUpload"            
        },
        {
            "playbookID": "TestIsValueInArray"
        },
        {
            "name": "Service Manager",
            "playbookID": "TestHPServiceManager",
            "timeout": 400
        },
        {
            "playbookID": "TestStringReplace"
        },
        {
            "playbookID": "TestHttpPlaybook"
        },
        {
            "name": "VxStream",
            "playbookID": "VxStream Test"
        },
        {
            "name": "SplunkPy",
            "playbookID": "Splunk-Test"
        },
        {
            "name" : "McAfee NSM",
            "playbookID" : "McAfeeNSMTest",
            "timeout" : 300
        },
        {
            "name": "McAfee Active Response",
            "playbookID": "McAfee-MAR_Test"
        },
        {
<<<<<<< HEAD
            "name": "McAfee Threat Intelligence Exchange",
            "playbookID": "McAfee-TIE Test"
=======
            "name": "PhishTank",
            "playbookID": "PhishTank Testing"
        },
        {
            "name": "iDefense",
            "playbookID": "iDefenseTest"
>>>>>>> fdc6ecd4
        }
    ],
    "skipped": [
        {
            "name": "Cisco Umbrella Investigate",
            "playbookID": "Cisco-Umbrella-Test"
        }
    ]
}<|MERGE_RESOLUTION|>--- conflicted
+++ resolved
@@ -106,17 +106,16 @@
             "playbookID": "McAfee-MAR_Test"
         },
         {
-<<<<<<< HEAD
-            "name": "McAfee Threat Intelligence Exchange",
-            "playbookID": "McAfee-TIE Test"
-=======
             "name": "PhishTank",
             "playbookID": "PhishTank Testing"
         },
         {
             "name": "iDefense",
             "playbookID": "iDefenseTest"
->>>>>>> fdc6ecd4
+        },
+        {
+            "name": "McAfee Threat Intelligence Exchange",
+            "playbookID": "McAfee-TIE Test"
         }
     ],
     "skipped": [
