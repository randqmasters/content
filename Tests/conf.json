{
    "testTimeout": 160,
    "testInterval": 20,
    "tests": [
        {
<<<<<<< HEAD
            "playbookID": "test_similar_incidents"
=======
            "playbookID": "CheckpointFW-test",
            "integrations": "Check Point"
>>>>>>> 1fa360f7
        },
        {
            "playbookID": "RegPathReputationBasicLists_test"
        },
        {
            "playbookID": "RandomStringGenerateTest"
        },
        {
            "playbookID": "DocumentationTest",
            "integrations": "ipinfo"
        },
        {
            "playbookID": "HighlightWords_Test"

        },
        {
            "playbookID": "StringContainsArray_test"
        },
        {
            "integrations": "Fidelis Elevate Network",
            "playbookID": "Fidelis-Test"
        },
        {
            "integrations": "ThreatMiner",
            "playbookID": "ThreatMiner-Test"
        },
        {
            "integrations": "Pwned",
            "playbookID": "Pwned test",
            "nightly": true
        },
        {
            "integrations": "Alexa Rank Indicator",
            "playbookID": "Alexa Test Playbook"
        },
        {
            "playbookID": "UnEscapeURLs-Test"
        },
        {
            "playbookID": "ConvertKeysToTableFieldFormat_Test"
        },
        {
            "playbookID": "ParseCSVnullbytesTest"
        },
        {
            "integrations": "CVE Search",
            "playbookID": "cveReputation Test"
        },
        {
            "integrations": "HashiCorp Vault",
            "playbookID": "hashicorp_test"
        },
        {
            "integrations": "Dell Secureworks",
            "playbookID": "secureworks_test"
        },
        {
            "playbookID": "Test CommonServer"
        },
        {
            "integrations": "CIRCL",
            "playbookID": "CirclIntegrationTest"
        },
        {
            "integrations": "MISP V2",
            "playbookID": "MISP V2 Test"
        },
        {
            "playbookID": "test-LinkIncidentsWithRetry"
        },
        {
            "playbookID": "CopyContextToFieldTest"
        },
        {
            "integrations": "OTRS",
            "playbookID": "OTRS Test"
        },
        {
            "integrations": "Attivo Botsink",
            "playbookID": "AttivoBotsinkTest"
        },
        {
            "playbookID": "CreatePhishingClassifierMLTest",
            "timeout" : 2400
        },
        {
            "integrations": "Cymon",
            "playbookID": "playbook-Cymon_Test"
        },
        {
            "integrations": "FortiGate",
            "playbookID": "Fortigate Test"
        },
        {
            "integrations": [
                "Lastline",
                "WildFire",
                "SNDBOX",
                "VxStream"
            ],
            "playbookID" : "Detonate File - Generic Test",
            "timeout" : 2400,
            "nightly" : true
        },
        {
            "integrations": [
                "Lastline",
                "WildFire",
                "SNDBOX",
                "VxStream"
            ],
            "playbookID" : "detonate_file_-_generic_test"
        },
        {
            "integrations": "SNDBOX",
            "playbookID": "SNDBOX_Test"
        },
        {
            "integrations": "SNDBOX",
            "playbookID": "Detonate File - SNDBOX - Test",
            "timeout": 2400,
            "nightly": true
        },
        {
            "integrations": "VxStream",
            "playbookID": "Detonate File - HybridAnalysis - Test",
            "timeout": 2400
        },
        {
            "playbookID": "WordTokenizeTest"
        },
        {
            "integrations": "Awake Security",
            "playbookID": "awake_security_test_pb"
        },
        {
          "integrations": "Tenable.sc",
          "playbookID": "tenable-sc-test",
          "timeout": 240,
          "nightly": true
        },
        {
            "integrations": "MimecastV2",
            "playbookID": "Mimecast test"
        },
        {
            "playbookID": "CreateEmailHtmlBody_test_pb"
        },
        {
          "playbookID": "ReadPDFFile-Test"
        },
        {
          "playbookID": "JSONtoCSV-Test"
        },
        {
            "integrations": "Panorama",
            "instance_names": "palo_alto_firewall",
            "playbookID": "palo_alto_firewall_test_pb",
            "timeout": 1000,
            "nightly": true
        },
        {
            "integrations": "Panorama",
            "instance_names": "palo_alto_panorama",
            "playbookID": "palo_alto_panorama_test_pb",
            "timeout": 1000,
            "nightly": true
        },
        {
          "integrations": "Tenable.io",
          "playbookID": "Tenable.io test"
        },
        {
          "playbookID": "URLDecode-Test"
        },
        {
          "playbookID": "GetTime-Test"
        },
        {
          "integrations": "Tenable.io",
          "playbookID": "Tenable.io Scan Test",
          "nightly": true,
          "timeout": 900
        },
        {
            "integrations": "Tenable.sc",
            "playbookID": "tenable-sc-scan-test",
            "nightly": true,
            "timeout": 600
        },
        {
            "integrations": "google-vault",
            "playbookID": "Google-Vault-Generic-Test",
            "nightly": true,
            "timeout": 3600
        },
        {
            "integrations": "google-vault",
            "playbookID": "Google_Vault-Search_And_Display_Results_test",
            "nightly": true,
            "timeout": 3600
        },
        {
            "playbookID": "Luminate-TestPlaybook",
            "integrations": "Luminate"
        },
        {
            "playbookID": "ParseEmailFiles-test"
        },
        {
            "playbookID": "ParseExcel-test"
        },
        {
            "playbookID": "Detonate File - No Files test"
        },
        {
            "integrations": [
                "Panorama",
                "Check Point"
            ],
            "instance_names": "palo_alto_firewall",
            "playbookID": "blockip_test_playbook"
        },
        {
            "integrations": "Palo Alto Minemeld",
            "playbookID": "minemeld_test"
        },
        {
            "integrations": "InfoArmor VigilanteATI",
            "playbookID": "InfoArmorVigilanteATITest"
        },
        {
            "integrations": "IntSights",
            "instance_names": "intsights_standard_account",
            "playbookID": "IntSights Test",
            "nightly": true,
            "timeout": 500
        },
        {
            "integrations": "IntSights",
            "playbookID": "IntSights Mssp Test",
            "instance_names": "intsights_mssp_account",
            "nightly": true,
            "timeout": 500
        },
        {
            "integrations": "dnstwist",
            "playbookID": "dnstwistTest"
        },
        {
            "integrations": "BitDam",
            "playbookID": "Detonate File - BitDam Test"
        },
        {
            "integrations": "Threat Grid",
            "playbookID": "ThreatGridTest",
            "timeout": 600
        },
        {
            "integrations": [
                "Palo Alto Minemeld",
                "Panorama"
            ],
            "instance_names": "palo_alto_firewall",
            "playbookID": "block_indicators_-_generic_-_test"
        },
        {
          "integrations": "Signal Sciences WAF",
          "playbookID": "SignalSciences Test"
        },
        {
            "integrations": "RTIR",
            "playbookID": "RTIR Test"
        },
        {
            "integrations": "RedCanary",
            "playbookID": "RedCanaryTest",
            "nightly" : true
        },
        {
          "integrations": "Devo",
          "playbookID": "devo_test_playbook"
        },
        {
          "integrations": "urlscan.io",
            "playbookID": "url_enrichment_-_generic_test",
            "timeout": 500
        },
        {
            "playbookID": "TransformersTestPlaybook"
        },
        {
            "integrations": "SCADAfence CNM",
            "playbookID": "SCADAfence_test"
        },
        {
            "integrations": "WhatsMyBrowser",
            "playbookID": "WhatsMyBrowser-Test"
        },
        {

            "integrations": "BigFix",
            "playbookID": "BigFixTest"
        },
        {
            "integrations": "Lastline",
            "playbookID": "Lastline - testplaybook",
            "nightly": true
        },
        {
            "integrations": "epo",
            "playbookID": "Test Playbook McAfee ePO"
        },
        {
            "integrations": "activedir",
            "playbookID": "calculate_severity_-_critical_assets_-_test"
        },
        {
            "playbookID": "TextFromHTML_test_playbook"
        },
        {
            "playbookID": "PortListenCheck-test"
        },
        {
            "integrations": "ThreatExchange",
            "playbookID": "ThreatExchange-test"
        },
        {
            "integrations": "ThreatExchange",
            "playbookID": "extract_indicators_-_generic_-_test",
            "timeout": 240
        },
        {
            "integrations": "Joe Security",
            "playbookID": "JoeSecurityTestPlaybook",
            "timeout": 500,
            "nightly": true
        },
        {
            "integrations": "Joe Security",
            "playbookID": "JoeSecurityTestDetonation",
            "timeout": 2000,
            "nightly": true
        },
        {
            "integrations": "WildFire",
            "playbookID": "Wildfire Test"
        },
        {
            "integrations": "GRR",
            "playbookID": "grr_test",
            "nightly": true
        },
        {
            "integrations": "RSA NetWitness Packets and Logs",
            "playbookID": "rsa_packets_and_logs_test"
        },
        {
            "integrations": "VirusTotal",
            "playbookID": "virusTotal-test-playbook",
            "nightly": true,
            "timeout": 1400
        },
        {
            "integrations": "Preempt",
            "playbookID": "Preempt Test"
        },
        {   "integrations": "Gmail",
            "playbookID": "get_original_email_-_gmail_-_test"
        },
        {
            "integrations": "EWS v2",
            "playbookID": "get_original_email_-_ews-_test"
        },
        {
            "integrations": ["EWS v2","EWS Mail Sender"],
            "playbookID": "EWS search-mailbox test",
            "timeout": 300
        },
        {
            "integrations": "PagerDuty v2",
            "playbookID": "PagerDuty Test"
        },
        {
            "playbookID": "test_delete_context"
        },
        {
            "playbookID": "GmailTest",
            "integrations": "Gmail"
        },
        {
            "playbookID": "Gmail Convert Html Test",
            "integrations": "Gmail"
        },
        {
            "playbookID": "TestParseCSV"
        },
        {
            "integrations": "Shodan",
            "playbookID": "ShodanTest"
        },
        {
            "playbookID": "Extract Indicators From File - test"
        },
        {
            "playbookID": "dedup_-_generic_-_test"
        },
        {
            "integrations": "McAfee Advanced Threat Defense",
            "playbookID": "Test Playbook McAfee ATD",
            "timeout": 700
        },
        {
            "integrations": "McAfee Advanced Threat Defense",
            "playbookID": "Test Playbook McAfee ATD Upload File"
        },
        {
            "playbookID": "exporttocsv_script_test"
        },
        {
            "integrations": "Intezer",
            "playbookID": "Intezer Testing",
            "nightly": true,
            "timeout": 500
        },
        {
            "integrations": "FalconIntel",
            "playbookID": "CrowdStrike Falcon Intel v2"
        },
        {
            "integrations": [
                "Mail Sender (New)",
                "google"
            ],
            "playbookID": "Mail Sender (New) Test"
        },
        {
            "playbookID": "buildewsquery_test"
        },
        {
            "integrations": "Rapid7 Nexpose",
            "playbookID": "nexpose_test",
            "timeout": 240
        },
        {
            "integrations": "EWS Mail Sender",
            "playbookID": "EWS Mail Sender Test"
        },
        {
            "playbookID": "decodemimeheader_-_test"
        },
        {
            "integrations": "CVE Search",
            "playbookID": "cve_enrichment_-_generic_-_test"
        },
        {
            "playbookID": "test_url_regex"
        },
        {
            "integrations": "Skyformation",
            "playbookID": "TestSkyformation"
        },
        {
            "integrations": "okta",
            "playbookID": "okta_test_playbook",
            "timeout": 240
        },
        {
            "playbookID": "Test filters & transformers scripts"
        },
        {
            "integrations": "Salesforce",
            "playbookID": "SalesforceTestPlaybook"
        },
        {
            "integrations": "McAfee ESM-v10",
            "playbookID": "McAfeeESMTest",
            "timeout": 500
        },
        {
            "integrations": "GoogleSafeBrowsing",
            "playbookID": "Google Safe Browsing Test",
            "timeout": 240
        },
        {
            "integrations": "EWS v2",
            "playbookID": "EWSv2_empty_attachment_test"
        },
        {
            "integrations": "EWS v2",
            "playbookID": "EWS Public Folders Test"
        },
        {
            "playbookID": "TestWordFileToIOC",
            "timeout": 300
        },
        {
            "integrations": "Symantec Endpoint Protection V2",
            "playbookID": "SymantecEndpointProtection_Test"
        },
        {
            "integrations": "carbonblackprotection",
            "playbookID": "search_endpoints_by_hash_-_carbon_black_protection_-_test",
            "timeout": 500
        },
        {
            "playbookID": "process_email_-_generic_-_test",
            "timeout": 240
        },
        {
            "integrations": "activedir",
            "playbookID": "account_enrichment_-_generic_test"
        },
        {
            "integrations": "FalconHost",
            "playbookID": "search_endpoints_by_hash_-_crowdstrike_-_test",
            "timeout": 500
        },
        {
            "integrations": "FalconHost",
            "playbookID": "CrowdStrike Endpoint Enrichment - Test"
        },
        {
          "integrations": "FalconHost",
          "playbookID": "crowdstrike_falconhost_test"
        },
        {
            "integrations": [
                "VirusTotal"
            ],
            "playbookID": "ip_enrichment_generic_test"
        },
        {
            "playbookID": "ExposeIncidentOwner-Test"
        },
        {
            "integrations": "OpenPhish",
            "playbookID": "email_test"
        },
        {
            "integrations": "VirusTotal",
            "playbookID": "domain_enrichment_generic_test"
        },
        {
            "integrations": "PostgreSQL",
            "playbookID": "PostgreSQL Test"
        },
        {
            "integrations": "google",
            "playbookID": "GsuiteTest"
        },
        {
            "integrations": "OpenPhish",
            "playbookID": "OpenPhish Test Playbook"
        },
        {
            "integrations": "RSA Archer",
            "playbookID": "Archer-Test-Playbook",
            "nightly": true
        },
        {
            "integrations": "jira",
            "playbookID": "Jira-Test"
        },
        {
            "integrations": "ipinfo",
            "playbookID": "IPInfoTest"
        },
        {
            "integrations": "jira",
            "playbookID": "VerifyHumanReadableFormat"
        },
        {
            "playbookID": "ExtractURL Test"
        },
        {
            "playbookID": "strings-test"
        },
        {
            "playbookID": "TestCommonPython"
        },
        {
            "playbookID": "TestFileCreateAndUpload"
        },
        {
            "playbookID": "TestIsValueInArray"
        },
        {
            "playbookID": "TestStringReplace"
        },
        {
            "playbookID": "TestHttpPlaybook"
        },
        {
            "integrations": "SplunkPy",
            "playbookID": "Splunk-Test"
        },
        {
            "integrations": "SplunkPy",
            "playbookID": "SplunkPySearch_Test"
        },
        {
            "integrations" : "McAfee NSM",
            "playbookID" : "McAfeeNSMTest",
            "timeout" : 400,
            "nightly": true
        },
        {
            "integrations": "PhishTank",
            "playbookID": "PhishTank Testing"
        },
        {
            "integrations": "McAfee Web Gateway",
            "playbookID": "McAfeeWebGatewayTest",
            "timeout" : 500
        },
        {
            "integrations": "TCPIPUtils",
            "playbookID": "TCPUtils-Test"
        },
        {
            "playbookID": "ProofpointDecodeURL-Test",
            "timeout": 300
        },
        {
            "playbookID": "listExecutedCommands-Test"
        },
        {
            "integrations": "Service Manager",
            "playbookID": "TestHPServiceManager",
            "timeout": 400
        },
        {
            "playbookID": "LanguageDetect-Test",
            "timeout": 300
        },
        {
            "integrations": "Forcepoint",
            "playbookID": "forcepoint test",
            "timeout": 500,
            "nightly": true
        },
        {
            "playbookID": "GeneratePassword-Test"
        },
        {
            "playbookID": "ZipFile-Test"
        },
        {
            "playbookID": "ExtractDomainTest"
        },
        {
            "playbookID": "Detonate File - Generic Test",
            "timeout": 500
        },
        {
            "playbookID": "Test-IsMaliciousIndicatorFound"
        },
        {
            "playbookID": "TestExtractHTMLTables"
        },
        {
            "integrations": "carbonblackliveresponse",
            "playbookID": "CarbonBlackLiveResponseTest",
            "nightly": true
        },
        {
            "playbookID": "TestSafeBreach",
            "integrations": "SafeBreach"
        },
        {
            "integrations": "urlscan.io",
            "playbookID": "urlscan_malicious_Test"
        },
        {
            "integrations": "EWS v2",
            "playbookID": "pyEWS_Test"
        },
        {

            "integrations": "Netskope",
            "playbookID": "Netskope Test"
        },
        {
            "integrations": "Cylance Protect v2",
            "playbookID": "Cylance Protect v2 Test"
        },
        {
            "integrations": "ReversingLabs Titanium Cloud",
            "playbookID": "ReversingLabsTCTest"
        },
        {
            "integrations": "ReversingLabs A1000",
            "playbookID": "ReversingLabsA1000Test"
        },
        {
            "integrations": "Demisto Lock",
            "playbookID": "DemistoLockTest"
        },
        {
            "playbookID": "test-domain-indicator",
            "timeout": 400
        },
        {
            "playbookID": "Cybereason Test",
            "integrations": "Cybereason",
            "timeout": 1200
        },
        {
            "integrations": "VirusTotal - Private API",
            "playbookID": "virusTotalPrivateAPI-test-playbook",
            "nightly": true
        },
        {
            "integrations": "Cisco Meraki",
            "playbookID": "Cisco-Meraki-Test"
        },
        {
            "integrations": "Tanium",
            "playbookID": "Tanium Test Playbook",
            "nightly": true,
            "timeout": 1200
        },
        {
            "integrations": "Recorded Future",
            "playbookID": "Recorded Future Test",
            "nightly": true
        },
        {
            "integrations": "Microsoft Graph",
            "playbookID": "Microsoft Graph Test"
        },
        {
            "integrations": "RedLock",
            "playbookID": "RedLockTest",
            "nightly": true
        },
        {
            "integrations": "Symantec Messaging Gateway",
            "playbookID": "Symantec Messaging Gateway Test"
        },
        {
            "integrations": "ThreatConnect",
            "playbookID": "test-ThreatConnect"
        },
        {
            "integrations": "VxStream",
            "playbookID": "VxStream Test",
            "nightly": true
        },
        {
            "integrations":"Cylance Protect",
            "playbookID": "get_file_sample_by_hash_-_cylance_protect_-_test",
            "timeout": 240
        },
        {
            "integrations": "Cylance Protect",
            "playbookID": "endpoint_enrichment_-_generic_test"
        },
        {
            "integrations": "QRadar",
            "playbookID": "test_Qradar"
        },
        {
            "integrations": "VMware",
            "playbookID": "VMWare Test"
        },
        {
            "integrations": "Anomali ThreatStream",
            "playbookID": "Anomali_ThreatStream_Test"
        },
        {
            "integrations": "Farsight DNSDB",
            "playbookID": "DNSDBTest"
        },
        {
            "integrations": "carbonblack-v2",
            "playbookID": "CarbonBlackResponseTest"
        },
        {
            "integrations": "Cisco Umbrella Investigate",
            "playbookID": "Cisco Umbrella Test"
        },
        {
            "integrations": "icebrg",
            "playbookID": "Icebrg Test",
            "timeout" : 500
        },
        {
            "integrations": "Symantec MSS",
            "playbookID": "SymantecMSSTest"
        },
        {
            "integrations": "Remedy AR",
            "playbookID": "Remedy AR Test"
        },
        {
            "integrations": "McAfee Active Response",
            "playbookID": "McAfee-MAR_Test"
        },
        {
            "integrations": "McAfee Threat Intelligence Exchange",
            "playbookID": "McAfee-TIE Test",
            "timeout": 200
        },
        {
            "integrations": "ArcSight Logger",
            "playbookID": "ArcSight Logger test"
        },
        {
            "integrations": "ArcSight ESM",
            "playbookID": "ArcSight ESM Test"
        },
        {
            "integrations": "ArcSight ESM",
            "playbookID": "test Arcsight - Get events related to the Case"
        },
        {
            "integrations": "XFE",
            "playbookID": "XFE Test",
            "timeout": 140,
            "nightly": true
        },
        {
            "integrations": [
                "VirusTotal"
            ],
            "playbookID": "File Enrichment - Generic Test"
        },
        {
            "integrations": "McAfee Threat Intelligence Exchange",
            "playbookID": "search_endpoints_by_hash_-_tie_-_test",
            "timeout": 500
        },
        {
            "integrations": "iDefense",
            "playbookID": "iDefenseTest",
            "timeout": 300
        },
        {
            "integrations": "AbuseIPDB",
            "playbookID": "AbuseIPDB Test",
            "nightly": true
        },
        {
            "integrations": "AbuseIPDB",
            "playbookID": "AbuseIPDB PopulateIndicators Test",
            "nightly": true
        },
        {
            "integrations" : "jira",
            "playbookID" : "JiraCreateIssue-example-test"
        },
        {
            "integrations": "LogRhythm",
            "playbookID": "LogRhythm-Test-Playbook",
            "timeout": 200
        },
        {
            "integrations": "FireEye HX",
            "playbookID": "FireEye HX Test"
        },
        {
            "integrations": "Phish.AI",
            "playbookID": "PhishAi-Test"
        },
        {
            "integrations": "Phish.AI",
            "playbookID": "Test-Detonate URL - Phish.AI"
        },
        {
            "integrations": "Centreon",
            "playbookID": "Centreon-Test-Playbook"
        },
        {
            "integrations": "TruSTAR",
            "playbookID": "TruSTAR Test"
        },
        {
            "integrations": "AlphaSOC Wisdom",
            "playbookID": "AlphaSOC-Wisdom-Test"
        },
        {
            "integrations": "Jask",
            "playbookID": "Jask_Test"
        },
        {
            "integrations": "Qualys",
            "playbookID": "Qualys-Test",
            "nightly": true
        },
        {
            "playbookID": "whois_test"
        },
        {
            "integrations": "RSA NetWitness Endpoint",
            "playbookID": "NetWitness Endpoint Test"
        },
        {
            "integrations": "Check Point Sandblast",
            "playbookID": "Sandblast_malicious_test"
        },
        {
            "playbookID": "TestMatchRegex"
        },
        {
            "integrations": "ActiveMQ",
            "playbookID": "ActiveMQ Test"
        },
        {
            "playbookID": "RegexGroups Test"
        },
        {
            "integrations": "Cisco pxGrid ISE",
            "playbookID": "cisco-ise-test-playbook"
        },
        {
            "integrations": "RSA NetWitness v11.1",
            "playbookID": "RSA NetWitness Test"
        },
        {
            "integrations": "Rasterize",
            "playbookID": "RasterizeImageTest"
        },
        {
            "playbookID": "ExifReadTest"
        },
        {
          "integrations": "Cuckoo Sandbox",
          "playbookID": "CuckooTest",
          "timeout": 700
        },
        {
            "integrations" : "VxStream",
            "playbookID" : "Test-Detonate URL - Crowdstrike",
            "timeout" : 1200
        },
        {
           "playbookID": "Detonate File - Generic Test",
           "timeout": 2000,
           "nightly": true,
           "integrations": [
             "VxStream",
             "McAfee Advanced Threat Defense",
             "WildFire",
             "Lastline"
           ]
        },
        {
           "playbookID": "Detonate URL - Generic Test",
           "timeout": 2000,
           "nightly": true,
           "integrations": [
             "McAfee Advanced Threat Defense",
             "VxStream",
             "Lastline"
           ]
        },
        {
            "playbookID": "ReadPDFFile-Test"
        },
        {
            "integrations": [
                "VirusTotal",
                "urlscan.io",
                "activedir"
            ],
            "playbookID": "entity_enrichment_generic_test",
            "timeout": 240
        },
        {
            "integrations": [
                "FalconHost",
                "McAfee Threat Intelligence Exchange",
                "carbonblackprotection",
                "carbonblack"
            ],
            "playbookID": "search_endpoints_by_hash_-_generic_-_test",
            "timeout": 500
        },
        {
            "integrations": "Zscaler",
            "playbookID": "Zscaler Test",
            "nightly": true
        },
        {
            "playbookID": "DemistoUploadFileToIncident Test",
            "integrations": "Demisto REST API"

        },
        {
            "playbookID": "MaxMind Test",
            "integrations": "MaxMind GeoIP2"

        },
        {
            "playbookID": "Test_Sagemaker",
            "integrations": "AWS Sagemaker"

        },
        {
            "playbookID": "Phishing test - attachment",
            "timeout": 600,
            "nightly": true,
            "integrations": [
                "EWS Mail Sender",
                "Pwned",
                "Demisto REST API",
                "Palo Alto Minemeld"
            ]
        },
        {
            "playbookID": "Phishing test - Inline",
            "timeout": 500,
            "nightly": true,
            "integrations": [
                "EWS Mail Sender",
                "Pwned",
                "Demisto REST API",
                "Palo Alto Minemeld"
            ]
        },
        {
            "integrations": "duo",
            "playbookID": "DUO Test Playbook"
        },
        {
            "playbookID": "SLA Scripts - Test"
        },
        {
            "playbookID": "PcapHTTPExtractor-Test"
        },
        {
            "playbookID": "Ping Test Playbook"
        },
        {
            "integrations": "mysql",
            "playbookID": "MySQL Test"
        },
        {
            "integrations": "Phishme Intelligence",
            "playbookID": "Test - PhishMe Intelligence"
        },
        {
            "integrations": "Google Resource Manager",
            "playbookID": "GoogleResourceManager-Test",
            "timeout": 500,
            "nightly": true
        },
        {
            "integrations": "Freshdesk",
            "playbookID": "Freshdesk-Test",
            "timeout": 500,
            "nightly": true
        },
        {
            "playbookID": "Autoextract - Test"
        },
        {
            "playbookID": "FilterByList - Test"
        },
        {
            "integrations": "Kafka V2",
            "playbookID": "Kafka Test"
        }
    ],
    "skipped_tests": {
        "entity_enrichment_generic_test": "Need to check the reason for skipping",
        "search_endpoints_by_hash_-_generic_-_test": "Need to check the reason for skipping",
        "ArcSight Logger test": "Possibly outdated API calls",
        "Qualys-Test": "Need to check the reason for skipping",
        "tenable-sc-scan-test": "Scan takes too long",
        "Microsoft Graph Test": "DB is missing alerts to test on - in work of DevOps",
        "tenable-sc-test": "Unstable instance = flaky test",
        "XFE Test": "License expired",
        "TruSTAR Test": "The test runs even when not supposed to, which causes its quota to run out",
        "FireEye HX Test": "Problem with file acquisition - need to contact FireEye ",
        "RedLockTest": "RedLock has API issues - opened an issue (15493)",
        "GsuiteTest": "error was fixed only on server master and not on ",
        "GmailTest": "Gmail test is failing on gmail-list-users command (issue 15571)"
    },
    "skipped_integrations": {
        "Jask": "Cannot access instance token not valid (issue 12900)",
        "FortiGate": "License expired, in the process of getting new one (issue 14723)",
        "Skyformation": "Server installed by skyformation is down, waiting on reply (issue 14311)",
        "icebrg": "Requires BD (issue 14312)",
        "Cylance Protect": "Under development (issue 15244)",
        "VMware": "We don't have a license for VMWare, and probably not going to get it",
        "Farsight DNSDB": "No instance (issue 15512)",
        "Symantec MSS": "No instance (issue 15513)",
        "Remedy AR": "DevOps investigation (issue 15514)",
        "iDefense": "DevOps investigation",
        "LogRhythm": "DevOps investigation",
        "Dell Secureworks": "Instance locally installed on @liorblob PC",
        "Service Manager": "Expired license",
        "Signal Sciences WAF": "API problems, not returning the correct data",
        "Server Message Block (SMB)": "No instance",
        "ServiceNow": "Instance goes to hibernate every few hours",
        "MimecastV2": "Several issues with instance",
        "AWS Sagemaker": "License expired, no renewal in the near future",
        "Attivo Botsink": "no instance, @Arian will update",
        "carbonblackprotection": "License expired",
        "Lastline": "Out of quota",
        "Netskope": "instance is down",
        "Google Resource Manager": "Cannot create projects because have reached alloted quota",
        "RSA NetWitness Endpoint": "Instance is down, waiting for devops to rebuild",
        "Freshdesk": "Trial account expired",
        "Tanium": "Instance is not stable (issue 15497)",
        "Joe Security": "JoeSecurityTestPlaybook test fails (issue 15614)",
        "Kafka V2": "Can not connect to instance from remote"
    },
    "nigthly_integrations": [
        "Lastline",
        "TruSTAR"
    ]
}<|MERGE_RESOLUTION|>--- conflicted
+++ resolved
@@ -3,12 +3,11 @@
     "testInterval": 20,
     "tests": [
         {
-<<<<<<< HEAD
             "playbookID": "test_similar_incidents"
-=======
+        },
+        {
             "playbookID": "CheckpointFW-test",
             "integrations": "Check Point"
->>>>>>> 1fa360f7
         },
         {
             "playbookID": "RegPathReputationBasicLists_test"
