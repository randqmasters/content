{
    "testTimeout": 160,
    "testInterval": 20,
    "tests": [
        {
            "integrations": "Cortex XDR - IR",
            "playbookID": "Test XDR Playbook",
            "fromversion": "4.1.0"
        },
        {
            "integrations": "MicrosoftGraphMail",
            "playbookID": "MicrosoftGraphMail-Test",
            "instance_names": "ms_graph_mail_dev"
        },
        {
            "integrations": "MicrosoftGraphMail",
            "playbookID": "MicrosoftGraphMail-Test",
            "instance_names": "ms_graph_mail_prod"
        },
        {
            "integrations": "Cloaken",
            "playbookID": "Cloaken-Test"
        },
        {
            "integrations": "Uptycs",
            "playbookID": "TestUptycs"
        },
        {
            "integrations": "ThreatX",
            "playbookID": "ThreatX-test"
        },
        {
            "integrations": "AlienVault OTX",
            "playbookID": "AlienVaultOTX Test"
        },
        {
            "integrations": "Cofense Triage",
            "playbookID": "Cofense Triage Test"
        },
        {
            "integrations": "Minerva Labs Anti-Evasion Platform",
            "playbookID": "Minerva Test playbook"
        },
        {
            "integrations": "CheckPhish",
            "playbookID": "CheckPhish-Test"
        },
        {
            "integrations": "Symantec Management Center",
            "playbookID": "SymantecMC_TestPlaybook"
        },
        {
            "integrations": "Tufin",
            "playbookID": "Tufin Test"
        },
        {
            "integrations": "Looker",
            "playbookID": "Test-Looker"
        },
        {
            "integrations": "Vertica",
            "playbookID": "Vertica Test"
        },
        {
            "integrations": "Server Message Block (SMB)",
            "playbookID": "SMB test"
        },
        {
            "playbookID": "TestParseEmailHeaders"
        },
        {
            "playbookID": "TestParseEmailFile-deprecated-script"
        },
        {
            "integrations": "RSA NetWitness Packets and Logs",
            "playbookID": "rsa_packets_and_logs_test"
        },
        {
            "playbookID": "test_similar_incidents"
        },
        {
            "playbookID": "autofocus_test",
            "integrations": "Autofocus"
        },
        {
            "playbookID": "CheckpointFW-test",
            "integrations": "Check Point"
        },
        {
            "playbookID": "RegPathReputationBasicLists_test"
        },
        {
            "playbookID": "RandomStringGenerateTest"
        },
        {
            "playbookID": "DocumentationTest",
            "integrations": "ipinfo"
        },
        {
            "playbookID": "playbook-checkEmailAuthenticity-test"
        },
        {
            "playbookID": "HighlightWords_Test"

        },
        {
            "playbookID": "StringContainsArray_test"
        },
        {
            "integrations": "Fidelis Elevate Network",
            "playbookID": "Fidelis-Test"
        },
        {
            "integrations": "Thinkst Canary",
            "playbookID": "CanaryTools Test"
        },
        {
            "integrations": "ThreatMiner",
            "playbookID": "ThreatMiner-Test"
        },
        {
            "playbookID": "StixCreator-Test"
        },
        {
            "playbookID": "CompareIncidentsLabels-test-playbook"
        },
        {
            "integrations": "Pwned",
            "playbookID": "Pwned test",
            "nightly": true
        },
        {
            "integrations": "Alexa Rank Indicator",
            "playbookID": "Alexa Test Playbook"
        },
        {
            "playbookID": "UnEscapeURL-Test"
        },
        {
            "playbookID": "UnEscapeIPs-Test"
        },
        {
            "playbookID": "ExtractDomainFromUrlAndEmail-Test"
        },
        {
            "playbookID": "ConvertKeysToTableFieldFormat_Test"
        },
        {
            "playbookID": "ParseCSVnullbytesTest"
        },
        {
            "integrations": "CVE Search",
            "playbookID": "cveReputation Test"
        },
        {
            "integrations": "HashiCorp Vault",
            "playbookID": "hashicorp_test"
        },
        {
            "integrations": "AWS - Athena - Beta",
            "playbookID": "Beta-Athena-Test"
        },
        {
            "integrations": "BeyondTrust Password Safe",
            "playbookID": "BeyondTrust-Test"
        },
        {
            "integrations": "Dell Secureworks",
            "playbookID": "secureworks_test"
        },
        {
            "integrations": "ServiceNow",
            "playbookID": "servicenow_test_new"
        },
        {
            "integrations": "ExtraHop",
            "playbookID": "ExtraHop-Test"
        },
        {
            "playbookID": "Test CommonServer"
        },
        {
            "integrations": "CIRCL",
            "playbookID": "CirclIntegrationTest"
        },
        {
            "integrations": "MISP V2",
            "playbookID": "MISP V2 Test"
        },
        {
            "playbookID": "test-LinkIncidentsWithRetry"
        },
        {
            "playbookID": "CopyContextToFieldTest"
        },
        {
            "integrations": "OTRS",
            "playbookID": "OTRS Test",
            "fromversion": "4.1.0"
        },
        {
            "integrations": "Attivo Botsink",
            "playbookID": "AttivoBotsinkTest"
        },
        {
            "playbookID": "CreatePhishingClassifierMLTest",
            "timeout" : 2400
        },
        {
            "integrations": "Cymon",
            "playbookID": "playbook-Cymon_Test"
        },
        {
            "integrations": "FortiGate",
            "playbookID": "Fortigate Test"
        },
        {
            "playbookID": "FormattedDateToEpochTest"
        },
        {
            "integrations": "SNDBOX",
            "playbookID": "SNDBOX_Test"
        },
        {
            "integrations": "SNDBOX",
            "playbookID": "Detonate File - SNDBOX - Test",
            "timeout": 2400,
            "nightly": true
        },
        {
            "integrations": "VxStream",
            "playbookID": "Detonate File - HybridAnalysis - Test",
            "timeout": 2400
        },
        {
            "playbookID": "WordTokenizeTest"
        },
        {
            "integrations": "Awake Security",
            "playbookID": "awake_security_test_pb"
        },
        {
          "integrations": "Tenable.sc",
          "playbookID": "tenable-sc-test",
          "timeout": 240,
          "nightly": true
        },
        {
            "integrations": "MimecastV2",
            "playbookID": "Mimecast test"
        },
        {
            "playbookID": "CreateEmailHtmlBody_test_pb",
            "fromversion": "4.1.0"
        },
        {
          "playbookID": "ReadPDFFile-Test"
        },
        {
            "playbookID": "ReadPDFFileV2-Test"
        },
        {
          "playbookID": "JSONtoCSV-Test"
        },
        {
            "integrations": "Panorama",
            "instance_names": "palo_alto_firewall",
            "playbookID": "palo_alto_firewall_test_pb",
            "timeout": 1000,
            "nightly": true
        },
        {
            "integrations": "Panorama",
            "instance_names": "palo_alto_panorama",
            "playbookID": "palo_alto_panorama_test_pb",
            "timeout": 1000,
            "nightly": true
        },
        {
            "integrations": "Panorama",
            "instance_names": "palo_alto_firewall_9.0",
            "playbookID": "palo_alto_firewall_test_pb",
            "timeout": 1000,
            "nightly": true
        },
        {
            "integrations": "Panorama",
            "instance_names": "palo_alto_panorama_9.0",
            "playbookID": "palo_alto_panorama_test_pb",
            "timeout": 1000,
            "nightly": true
        },
        {
          "integrations": "Tenable.io",
          "playbookID": "Tenable.io test"
        },
        {
          "playbookID": "URLDecode-Test"
        },
        {
          "playbookID": "GetTime-Test"
        },
        {
          "integrations": "Tenable.io",
          "playbookID": "Tenable.io Scan Test",
          "nightly": true,
          "timeout": 900
        },
        {
            "integrations": "Tenable.sc",
            "playbookID": "tenable-sc-scan-test",
            "nightly": true,
            "timeout": 600
        },
        {
            "integrations": "google-vault",
            "playbookID": "Google-Vault-Generic-Test",
            "nightly": true,
            "timeout": 3600
        },
        {
            "integrations": "google-vault",
            "playbookID": "Google_Vault-Search_And_Display_Results_test",
            "nightly": true,
            "timeout": 3600
        },
        {
            "playbookID": "Luminate-TestPlaybook",
            "integrations": "Luminate"
        },
        {
            "playbookID": "SumoLogic-Test",
            "integrations": "SumoLogic",
            "fromversion": "4.1.0"
        },
        {
            "playbookID": "ParseEmailFiles-test"
        },
        {
            "playbookID": "ParseExcel-test"
        },
        {
            "playbookID": "Detonate File - No Files test"
        },
        {
            "integrations": [
                "Panorama",
                "Check Point"
            ],
            "instance_names": "palo_alto_firewall",
            "playbookID": "blockip_test_playbook"
        },
        {
            "integrations": "Palo Alto Minemeld",
            "playbookID": "minemeld_test"
        },
        {
<<<<<<< HEAD
            "integrations": "SentinelOne V2",
            "playbookID": "SentinelOne V2 - test"
=======
            "integrations": "SentinelOne Beta",
            "playbookID": "SentinelOne Beta Test"
>>>>>>> 4cc62094
        },
        {
            "integrations": "InfoArmor VigilanteATI",
            "playbookID": "InfoArmorVigilanteATITest"
        },
        {
            "integrations": "IntSights",
            "instance_names": "intsights_standard_account",
            "playbookID": "IntSights Test",
            "nightly": true,
            "timeout": 500
        },
        {
            "integrations": "IntSights",
            "playbookID": "IntSights Mssp Test",
            "instance_names": "intsights_mssp_account",
            "nightly": true,
            "timeout": 500
        },
        {
            "integrations": "dnstwist",
            "playbookID": "dnstwistTest"
        },
        {
            "integrations": "BitDam",
            "playbookID": "Detonate File - BitDam Test"
        },
        {
            "integrations": "Threat Grid",
            "playbookID": "Test-Detonate URL - ThreatGrid",
            "timeout": 600
        },
        {
            "integrations": "Threat Grid",
            "playbookID": "ThreatGridTest",
            "timeout": 600
        },
        {
            "integrations": [
                "Palo Alto Minemeld",
                "Panorama"
            ],
            "instance_names": "palo_alto_firewall",
            "playbookID": "block_indicators_-_generic_-_test"
        },
        {
          "integrations": "Signal Sciences WAF",
          "playbookID": "SignalSciences-Test"
        },
        {
            "integrations": "RTIR",
            "playbookID": "RTIR Test"
        },
        {
            "integrations": "RedCanary",
            "playbookID": "RedCanaryTest",
            "nightly" : true
        },
        {
          "integrations": "Devo",
          "playbookID": "devo_test_playbook"
        },
        {
          "playbookID": "URL Enrichment - Generic v2 - Test",
          "integrations": [
              "Rasterize",
              "VirusTotal - Private API"
          ],
            "instance_names": "virus_total_private_api_general",
            "timeout": 500
        },
        {
            "playbookID": "CutTransformerTest"
        },
        {
            "integrations": "SCADAfence CNM",
            "playbookID": "SCADAfence_test"
        },
        {
            "integrations": "ProtectWise",
            "playbookID": "Protectwise-Test"
        },
        {
            "integrations": "WhatsMyBrowser",
            "playbookID": "WhatsMyBrowser-Test"
        },
        {

            "integrations": "BigFix",
            "playbookID": "BigFixTest"
        },
        {
            "integrations": "Lastline",
            "playbookID": "Lastline - testplaybook",
            "nightly": true
        },
        {
            "integrations": "epo",
            "playbookID": "Test Playbook McAfee ePO"
        },
        {
            "integrations": "activedir",
            "playbookID": "calculate_severity_-_critical_assets_-_test"
        },
        {
            "playbookID": "TextFromHTML_test_playbook"
        },
        {
            "playbookID": "PortListenCheck-test"
        },
        {
            "integrations": "ThreatExchange",
            "playbookID": "ThreatExchange-test"
        },
        {
            "integrations": "ThreatExchange",
            "playbookID": "extract_indicators_-_generic_-_test",
            "timeout": 240
        },
        {
            "integrations": "Joe Security",
            "playbookID": "JoeSecurityTestPlaybook",
            "timeout": 500,
            "nightly": true
        },
        {
            "integrations": "Joe Security",
            "playbookID": "JoeSecurityTestDetonation",
            "timeout": 2000,
            "nightly": true
        },
        {
            "integrations": "WildFire-v2",
            "playbookID": "Wildfire Test"
        },
        {
            "integrations": "WildFire-v2",
            "playbookID": "Detonate URL - WildFire-v2 - Test"
        },
        {
            "integrations": "GRR",
            "playbookID": "grr_test",
            "nightly": true
        },
        {
            "integrations": "VirusTotal",
            "instance_names": "virus_total_general",
            "playbookID": "virusTotal-test-playbook",
            "timeout": 1400,
            "nightly": true
        },
        {
            "integrations": "VirusTotal",
            "instance_names": "virus_total_preferred_vendors",
            "playbookID": "virusTotaI-test-preferred-vendors",
            "timeout": 1400,
            "nightly": true
        },
        {
            "integrations": "Preempt",
            "playbookID": "Preempt Test"
        },
        {   "integrations": "Gmail",
            "playbookID": "get_original_email_-_gmail_-_test"
        },
        {
            "integrations": "EWS v2",
            "playbookID": "get_original_email_-_ews-_test"
        },
        {
            "integrations": ["EWS v2","EWS Mail Sender"],
            "playbookID": "EWS search-mailbox test",
            "timeout": 300
        },
        {
            "integrations": "PagerDuty v2",
            "playbookID": "PagerDuty Test"
        },
        {
            "playbookID": "test_delete_context"
        },
        {
            "playbookID": "GmailTest",
            "integrations": "Gmail"
        },
        {
            "playbookID": "Gmail Convert Html Test",
            "integrations": "Gmail"
        },
        {
            "playbookID": "TestParseCSV"
        },
        {
            "playbookID": "reputations.json Test"
        },
        {
            "integrations": "Shodan",
            "playbookID": "ShodanTest"
        },
        {
            "playbookID": "Extract Indicators From File - test",
            "timeout": 2000
        },
        {
            "playbookID": "dedup_-_generic_-_test"
        },
        {
            "playbookID": "TestDedupIncidentsPlaybook"
        },
        {
            "playbookID": "TestDedupIncidentsByName"
        },
        {
            "integrations": "McAfee Advanced Threat Defense",
            "playbookID": "Test Playbook McAfee ATD",
            "timeout": 700
        },
        {
            "playbookID": "stripChars - Test"
        },
        {
            "integrations": "McAfee Advanced Threat Defense",
            "playbookID": "Test Playbook McAfee ATD Upload File"
        },
        {
            "playbookID": "exporttocsv_script_test"
        },
        {
            "integrations": "Intezer",
            "playbookID": "Intezer Testing",
            "nightly": true,
            "timeout": 500
        },
        {
            "integrations": "Intezer v2",
            "playbookID": "Intezer Testing v2",
            "fromversion": "4.1.0",
            "timeout": 700
        },
        {
            "integrations": "FalconIntel",
            "playbookID": "CrowdStrike Falcon Intel v2"
        },
        {
          "playbookID": "ContextGetters_Test"
        },
        {
            "integrations": [
                "Mail Sender (New)",
                "google"
            ],
            "playbookID": "Mail Sender (New) Test"
        },
        {
            "playbookID": "buildewsquery_test"
        },
        {
            "integrations": "Rapid7 Nexpose",
            "playbookID": "nexpose_test",
            "timeout": 240
        },
        {
            "playbookID": "GetIndicatorDBotScore Test"
        },
        {
            "integrations": "EWS Mail Sender",
            "playbookID": "EWS Mail Sender Test"
        },
        {
            "integrations": [
                "EWS Mail Sender",
                "Rasterize"
            ],
            "playbookID": "EWS Mail Sender Test 2"
        },
        {
            "playbookID": "decodemimeheader_-_test"
        },
        {
            "integrations": "CVE Search",
            "playbookID": "cve_enrichment_-_generic_-_test"
        },
        {
            "playbookID": "test_url_regex"
        },
        {
            "integrations": "Skyformation",
            "playbookID": "TestSkyformation"
        },
        {
            "integrations": "okta",
            "playbookID": "okta_test_playbook",
            "timeout": 240
        },
        {
            "playbookID": "Test filters & transformers scripts"
        },
        {
            "integrations": "Salesforce",
            "playbookID": "SalesforceTestPlaybook"
        },
        {
            "integrations": "McAfee ESM-v10",
            "instance_names": "v10.2.0",
            "playbookID": "McAfeeESMTest",
            "timeout": 500
        },
        {
            "integrations": "McAfee ESM-v10",
            "instance_names": "v10.3.0",
            "playbookID": "McAfeeESMTest",
            "timeout": 500
        },
        {
            "integrations": "McAfee ESM-v10",
            "instance_names": "v11.1.3",
            "playbookID": "McAfeeESMTest",
            "timeout": 500
        },
        {
            "integrations": "GoogleSafeBrowsing",
            "playbookID": "Google Safe Browsing Test",
            "timeout": 240
        },
        {
            "integrations": "EWS v2",
            "playbookID": "EWSv2_empty_attachment_test"
        },
        {
            "integrations": "EWS v2",
            "playbookID": "EWS Public Folders Test"
        },
        {
            "playbookID": "TestWordFileToIOC",
            "timeout": 300
        },
        {
            "integrations": "Symantec Endpoint Protection V2",
            "playbookID": "SymantecEndpointProtection_Test"
        },
        {
            "integrations": "carbonblackprotection",
            "playbookID": "search_endpoints_by_hash_-_carbon_black_protection_-_test",
            "timeout": 500
        },
        {
            "playbookID": "process_email_-_generic_-_test",
            "integrations": "Rasterize",
            "timeout": 240
        },
        {
            "integrations": "activedir",
            "playbookID": "account_enrichment_-_generic_test"
        },
        {
            "integrations": "FalconHost",
            "playbookID": "search_endpoints_by_hash_-_crowdstrike_-_test",
            "timeout": 500
        },
        {
            "integrations": "FalconHost",
            "playbookID": "CrowdStrike Endpoint Enrichment - Test"
        },
        {
          "integrations": "FalconHost",
          "playbookID": "crowdstrike_falconhost_test"
        },
        {
            "integrations": "CrowdstrikeFalcon",
            "playbookID": "Test - CrowdStrike Falcon",
            "fromversion": "4.1.0"
        },
        {
            "integrations": [
                "VirusTotal"
            ],
            "instance_names": "virus_total_general",
            "playbookID": "ip_enrichment_generic_test"
        },
        {
            "playbookID": "ExposeIncidentOwner-Test"
        },
        {
            "integrations": "OpenPhish",
            "playbookID": "email_test"
        },
        {
            "integrations": "VirusTotal",
            "instance_names": "virus_total_general",
            "playbookID": "domain_enrichment_generic_test"
        },
        {
            "integrations": "PostgreSQL",
            "playbookID": "PostgreSQL Test"
        },
        {
            "integrations": "google",
            "playbookID": "GsuiteTest"
        },
        {
            "integrations": "OpenPhish",
            "playbookID": "OpenPhish Test Playbook"
        },
        {
            "integrations": "RSA Archer",
            "playbookID": "Archer-Test-Playbook",
            "nightly": true
        },
        {
            "integrations": "jira",
            "playbookID": "Jira-Test"
        },
        {
            "integrations": "jira-v2",
            "playbookID": "Jira-v2-Test"
        },
        {
            "integrations": "ipinfo",
            "playbookID": "IPInfoTest"
        },
        {
            "integrations": "jira",
            "playbookID": "VerifyHumanReadableFormat"
        },
        {
            "playbookID": "ExtractURL Test"
        },
        {
            "playbookID": "strings-test"
        },
        {
            "playbookID": "TestCommonPython"
        },
        {
            "playbookID": "TestFileCreateAndUpload"
        },
        {
            "playbookID": "TestIsValueInArray"
        },
        {
            "playbookID": "TestStringReplace"
        },
        {
            "playbookID": "TestHttpPlaybook"
        },
        {
            "integrations": "SplunkPy",
            "playbookID": "Splunk-Test"
        },
        {
            "integrations": "SplunkPy",
            "playbookID": "SplunkPySearch_Test"
        },
        {
            "integrations" : "McAfee NSM",
            "playbookID" : "McAfeeNSMTest",
            "timeout" : 400,
            "nightly": true
        },
        {
            "integrations": "PhishTank",
            "playbookID": "PhishTank Testing"
        },
        {
            "integrations": "McAfee Web Gateway",
            "playbookID": "McAfeeWebGatewayTest",
            "timeout" : 500
        },
        {
            "integrations": "TCPIPUtils",
            "playbookID": "TCPUtils-Test"
        },
        {
            "playbookID": "ProofpointDecodeURL-Test",
            "timeout": 300
        },
        {
            "playbookID": "listExecutedCommands-Test"
        },
        {
            "integrations": "AWS - Lambda",
            "playbookID": "AWS-Lambda-Test (Read-Only)"
        },
        {
            "integrations": "Service Manager",
            "playbookID": "TestHPServiceManager",
            "timeout": 400
        },
        {
            "playbookID": "LanguageDetect-Test",
            "timeout": 300
        },
        {
            "integrations": "Forcepoint",
            "playbookID": "forcepoint test",
            "timeout": 500,
            "nightly": true
        },
        {
            "playbookID": "GeneratePassword-Test"
        },
        {
            "playbookID": "ZipFile-Test"
        },
        {
            "playbookID": "ExtractDomainTest"
        },
        {
            "playbookID": "Test-IsMaliciousIndicatorFound"
        },
        {
            "playbookID": "TestExtractHTMLTables"
        },
        {
            "integrations": "carbonblackliveresponse",
            "playbookID": "CarbonBlackLiveResponseTest",
            "nightly": true
        },
        {
            "playbookID": "TestSafeBreach",
            "integrations": "SafeBreach"
        },
        {
            "integrations": "urlscan.io",
            "playbookID": "urlscan_malicious_Test",
            "timeout": 500
        },
        {
            "integrations": "EWS v2",
            "playbookID": "pyEWS_Test"
        },
        {

            "integrations": "Netskope",
            "playbookID": "Netskope Test"
        },
        {
            "integrations": "Cylance Protect v2",
            "playbookID": "Cylance Protect v2 Test"
        },
        {
            "integrations": "ReversingLabs Titanium Cloud",
            "playbookID": "ReversingLabsTCTest"
        },
        {
            "integrations": "ReversingLabs A1000",
            "playbookID": "ReversingLabsA1000Test"
        },
        {
            "integrations": "Demisto Lock",
            "playbookID": "DemistoLockTest"
        },
        {
            "playbookID": "test-domain-indicator",
            "timeout": 400
        },
        {
            "playbookID": "Cybereason Test",
            "integrations": "Cybereason",
            "timeout": 1200,
            "fromversion": "4.1.0"
        },
        {
            "integrations": "VirusTotal - Private API",
            "instance_names": "virus_total_private_api_general",
            "playbookID": "File Enrichment - Virus Total Private API Test",
            "nightly": true
        },
        {
            "integrations": "VirusTotal - Private API",
            "instance_names": "virus_total_private_api_general",
            "playbookID": "virusTotalPrivateAPI-test-playbook",
            "timeout": 1400,
            "nightly": true
        },
        {
            "integrations": "VirusTotal - Private API",
            "instance_names": "virus_total_private_api_preferred_vendors",
            "playbookID": "virusTotalPrivateAPI-test-preferred-vendors",
            "timeout": 1400,
            "nightly": true
        },
        {
            "integrations": "Cisco Meraki",
            "playbookID": "Cisco-Meraki-Test"
        },
        {
            "integrations": "Windows Defender Advanced Threat Protection",
            "playbookID": "Test - Windows Defender Advanced Threat Protection",
            "instance_names": "windows_defender_atp_dev"
        },
        {
            "integrations": "Windows Defender Advanced Threat Protection",
            "playbookID": "Test - Windows Defender Advanced Threat Protection",
            "instance_names": "windows_defender_atp_prod"
        },
        {
            "integrations": "Tanium",
            "playbookID": "Tanium Test Playbook",
            "nightly": true,
            "timeout": 1200
        },
        {
            "integrations": "Recorded Future",
            "playbookID": "Recorded Future Test",
            "nightly": true
        },
        {
            "integrations": "Microsoft Graph",
            "playbookID": "Microsoft Graph Test",
            "instance_names": "ms_graph_security_dev"
        },
        {
            "integrations": "Microsoft Graph",
            "playbookID": "Microsoft Graph Test",
            "instance_names": "ms_graph_security_prod"
        },
        {
            "integrations": "Microsoft Graph User",
            "playbookID": "Microsoft Graph - Test",
            "instance_names": "ms_graph_user_dev"
        },
        {
            "integrations": "Microsoft Graph User",
            "playbookID": "Microsoft Graph - Test",
            "instance_names": "ms_graph_user_prod"
        },
        {
            "integrations": "RedLock",
            "playbookID": "RedLockTest",
            "nightly": true
        },
        {
            "integrations": "Symantec Messaging Gateway",
            "playbookID": "Symantec Messaging Gateway Test"
        },
        {
            "integrations": "ThreatConnect",
            "playbookID": "test-ThreatConnect"
        },
        {
            "integrations": "VxStream",
            "playbookID": "VxStream Test",
            "nightly": true
        },
        {
            "integrations":"Cylance Protect",
            "playbookID": "get_file_sample_by_hash_-_cylance_protect_-_test",
            "timeout": 240
        },
        {
            "integrations": "Cylance Protect",
            "playbookID": "endpoint_enrichment_-_generic_test"
        },
        {
            "integrations": "QRadar",
            "playbookID": "test_Qradar"
        },
        {
            "integrations": "VMware",
            "playbookID": "VMWare Test"
        },
        {
            "integrations": "Anomali ThreatStream",
            "playbookID": "Anomali_ThreatStream_Test"
        },
        {
            "integrations": "Farsight DNSDB",
            "playbookID": "DNSDBTest"
        },
        {
            "integrations": "carbonblack-v2",
            "playbookID": "CarbonBlackResponseTest"
        },
        {
            "integrations": "Cisco Umbrella Investigate",
            "playbookID": "Cisco Umbrella Test"
        },
        {
            "integrations": "icebrg",
            "playbookID": "Icebrg Test",
            "timeout" : 500
        },
        {
            "integrations": "Symantec MSS",
            "playbookID": "SymantecMSSTest"
        },
        {
            "integrations": "Remedy AR",
            "playbookID": "Remedy AR Test"
        },
        {
            "integrations": "McAfee Active Response",
            "playbookID": "McAfee-MAR_Test",
            "timeout": 700
        },
        {
            "integrations": "McAfee Threat Intelligence Exchange",
            "playbookID": "McAfee-TIE Test",
            "timeout": 700
        },
        {
            "integrations": "ArcSight Logger",
            "playbookID": "ArcSight Logger test"
        },
        {
            "integrations": "ArcSight ESM v2",
            "playbookID": "ArcSight ESM v2 Test"
        },
        {
            "integrations": "ArcSight ESM v2",
            "playbookID": "test Arcsight - Get events related to the Case"
        },
        {
            "integrations": "XFE",
            "playbookID": "XFE Test",
            "timeout": 140,
            "nightly": true
        },
        {
            "integrations": "McAfee Threat Intelligence Exchange",
            "playbookID": "search_endpoints_by_hash_-_tie_-_test",
            "timeout": 500
        },
        {
            "integrations": "iDefense",
            "playbookID": "iDefenseTest",
            "timeout": 300
        },
        {
            "integrations": "AbuseIPDB",
            "playbookID": "AbuseIPDB Test",
            "nightly": true
        },
        {
            "integrations": "AbuseIPDB",
            "playbookID": "AbuseIPDB PopulateIndicators Test",
            "nightly": true
        },
        {
            "integrations" : "jira",
            "playbookID" : "JiraCreateIssue-example-test"
        },
        {
            "integrations": "LogRhythm",
            "playbookID": "LogRhythm-Test-Playbook",
            "timeout": 200
        },
        {
            "integrations": "FireEye HX",
            "playbookID": "FireEye HX Test"
        },
        {
            "integrations": "Phish.AI",
            "playbookID": "PhishAi-Test"
        },
        {
            "integrations": "Phish.AI",
            "playbookID": "Test-Detonate URL - Phish.AI"
        },
        {
            "integrations": "Centreon",
            "playbookID": "Centreon-Test-Playbook"
        },
        {
            "playbookID": "ReadFile test"
        },
        {
            "integrations": "TruSTAR",
            "playbookID": "TruSTAR Test"
        },
        {
            "integrations": "AlphaSOC Wisdom",
            "playbookID": "AlphaSOC-Wisdom-Test"
        },
        {
            "integrations": "carbonblack-v2",
            "playbookID": "CBFindIP - Test"
        },
        {
            "integrations": "Jask",
            "playbookID": "Jask_Test",
            "fromversion": "4.1.0"
        },
        {
            "integrations": "Qualys",
            "playbookID": "Qualys-Test",
            "nightly": true
        },
        {
            "integrations": "Whois",
            "playbookID": "whois_test",
            "fromversion": "4.1.0"
        },
        {
            "integrations": "RSA NetWitness Endpoint",
            "playbookID": "NetWitness Endpoint Test"
        },
        {
            "integrations": "Check Point Sandblast",
            "playbookID": "Sandblast_malicious_test"
        },
        {
            "playbookID": "TestMatchRegex"
        },
        {
            "integrations": "ActiveMQ",
            "playbookID": "ActiveMQ Test"
        },
        {
            "playbookID": "RegexGroups Test"
        },
        {
            "integrations": "Cisco ISE",
            "playbookID": "cisco-ise-test-playbook"
        },
        {
            "integrations": "RSA NetWitness v11.1",
            "playbookID": "RSA NetWitness Test"
        },
        {
            "playbookID": "ExifReadTest"
        },
        {
          "integrations": "Cuckoo Sandbox",
          "playbookID": "CuckooTest",
          "timeout": 700
        },
        {
            "integrations" : "VxStream",
            "playbookID" : "Test-Detonate URL - Crowdstrike",
            "timeout" : 1200
        },
        {
            "playbookID": "Detonate File - Generic Test",
            "timeout": 500
        },
        {
            "integrations": [
                "Lastline",
                "WildFire-v2",
                "SNDBOX",
                "VxStream",
                "McAfee Advanced Threat Defense"
            ],
            "playbookID" : "Detonate File - Generic Test",
            "timeout" : 2400,
            "nightly" : true
        },
        {
            "playbookID": "detonate_file_-_generic_test",
            "toversion": "3.6.0"
        },
        {
            "playbookID": "STIXParserTest"
        },
        {
           "playbookID": "Detonate URL - Generic Test",
           "timeout": 2000,
           "nightly": true,
           "integrations": [
             "McAfee Advanced Threat Defense",
             "VxStream",
             "Lastline"
           ]
        },
        {
            "playbookID": "ReadPDFFile-Test"
        },
        {
            "integrations": [
                "VirusTotal",
                "urlscan.io",
                "activedir"
            ],
            "instance_names": "virus_total_general",
            "playbookID": "entity_enrichment_generic_test",
            "timeout": 240
        },
        {
            "integrations": [
                "FalconHost",
                "McAfee Threat Intelligence Exchange",
                "carbonblackprotection",
                "carbonblack"
            ],
            "playbookID": "search_endpoints_by_hash_-_generic_-_test",
            "timeout": 500
        },
        {
            "integrations": "Zscaler",
            "playbookID": "Zscaler Test",
            "nightly": true,
            "timeout": 500
        },
        {
            "playbookID": "DemistoUploadFileToIncident Test",
            "integrations": "Demisto REST API"
        },
        {
            "playbookID": "DemistoUploadFile Test",
            "integrations": "Demisto REST API"
        },
        {
            "playbookID": "MaxMind Test",
            "integrations": "MaxMind GeoIP2"

        },
        {
            "playbookID": "Test_Sagemaker",
            "integrations": "AWS Sagemaker"

        },
        {
            "playbookID": "C2sec-Test",
            "integrations": "C2sec irisk",
            "fromversion": "5.0.0"
        },
        {
            "playbookID": "Phishing test - attachment",
            "timeout": 600,
            "nightly": true,
            "integrations": [
                "EWS Mail Sender",
                "Pwned",
                "Demisto REST API",
                "Palo Alto Minemeld",
                "Rasterize"
            ]
        },
        {
            "playbookID": "Phishing test - Inline",
            "timeout": 500,
            "nightly": true,
            "integrations": [
                "EWS Mail Sender",
                "Pwned",
                "Demisto REST API",
                "Palo Alto Minemeld",
                "Rasterize"
            ]
        },
        {
            "playbookID": "Phishing v2 Test - Attachment",
            "timeout": 1200,
            "nightly": true,
            "integrations": [
                "EWS Mail Sender",
                "Pwned",
                "Demisto REST API",
                "Palo Alto Minemeld",
                "Rasterize"
            ]
        },
        {
            "playbookID": "Phishing v2 Test - Inline",
            "timeout": 1200,
            "nightly": true,
            "integrations": [
                "EWS Mail Sender",
                "Pwned",
                "Demisto REST API",
                "Palo Alto Minemeld",
                "Rasterize"
            ]
        },
        {
            "integrations": "duo",
            "playbookID": "DUO Test Playbook"
        },
        {
            "playbookID": "SLA Scripts - Test"
        },
        {
            "playbookID": "PcapHTTPExtractor-Test"
        },
        {
            "playbookID": "Ping Test Playbook"
        },
        {
            "playbookID": "Active Directory Test",
            "instance_names": "active_directory_query_v2",
            "integrations": "Active Directory Query v2"
        },
        {
            "integrations": "Active Directory Query v2",
            "instance_names": "active_directory_query_v2_with_port_configuration",
            "playbookID": "Active Directory Query V2 configuration with port"
        },
        {
            "integrations": "mysql",
            "playbookID": "MySQL Test"
        },
        {
            "playbookID": "Email Address Enrichment - Generic v2 - Test"
        },
        {
            "playbookID": "Email Address Enrichment - Generic v2.1 - Test",
            "integrations": "Active Directory Query v2"
        },
        {
            "integrations": "Cofense Intelligence",
            "playbookID": "Test - Cofense Intelligence",
            "timeout": 500
        },
        {
            "playbookID": "GDPRContactAuthorities Test"
        },
        {
            "integrations": "Google Resource Manager",
            "playbookID": "GoogleResourceManager-Test",
            "timeout": 500,
            "nightly": true
        },
        {
            "integrations": "Freshdesk",
            "playbookID": "Freshdesk-Test",
            "timeout": 500,
            "nightly": true
        },
        {
            "playbookID": "Autoextract - Test"
        },
        {
            "playbookID": "FilterByList - Test",
            "fromversion": "4.1.0"
        },
        {
            "integrations": "Kafka V2",
            "playbookID": "Kafka Test"
        },
        {
            "playbookID": "File Enrichment - Generic v2 - Test",
            "instance_names": "virus_total_private_api_general",
            "integrations": [
                "VirusTotal - Private API",
                "Cylance Protect v2"
            ]
        },
        {
            "integrations": "McAfee Active Response",
            "playbookID": "Endpoint data collection test",
            "timeout": 500
        },
        {
            "integrations": "McAfee Active Response",
            "playbookID": "MAR - Endpoint data collection test",
            "timeout": 500
        },
        {

            "integrations": "DUO Admin",
            "playbookID": "DuoAdmin API test playbook"
        },
        {
            "playbookID": "TestShowScheduledEntries"
        },
        {
            "integrations": "Symantec Advanced Threat Protection",
            "playbookID": "Symantec ATP Test"

        },
        {
            "playbookID": "HTTPListRedirects - Test SSL"
        },
        {
            "playbookID": "HTTPListRedirects Basic Test"
        },
        {
            "playbookID": "CheckDockerImageAvailableTest"
        },
        {
            "playbookID": "ExtractDomainFromEmailTest"
        },
        {
            "integrations": "Threat Grid",
            "playbookID": "Test-Detonate URL - ThreatGrid"
        },
        {
            "playbookID": "Account Enrichment - Generic v2 - Test",
            "integrations": "activedir"
        },
        {
            "playbookID": "Extract Indicators From File - Generic v2 - Test",
            "integrations": "Image OCR"
        },
        {
            "playbookID": "Endpoint Enrichment - Generic v2 - Test",
            "integrations": [
                "FalconHost",
                "Cylance Protect",
                "carbonblack",
                "epo",
                "activedir"
            ]
        },
        {
            "playbookID": "Endpoint Enrichment - Generic v2.1 - Test",
            "integrations": [
                "FalconHost",
                "Cylance Protect v2",
                "carbonblack-v2",
                "epo",
                "Active Directory Query v2"
            ]
        },
        {
            "playbookID": "EmailReputationTest",
            "integrations": "Pwned"
        },
        {
            "integrations": "Symantec Deepsight Intelligence",
            "playbookID": "Symantec Deepsight Test"
        },
        {
            "playbookID": "ExtractDomainFromEmailTest"
        },
        {
            "playbookID": "PAN OS EDL Management - Test",
            "integrations": "palo_alto_networks_pan_os_edl_management"
        },
        {
            "integrations": "Snowflake",
            "playbookID": "Snowflake-Test"
        },
        {
            "playbookID": "Account Enrichment - Generic v2.1 - Test",
            "integrations": "Active Directory Query v2"
        },
        {
            "integrations": "Cisco Umbrella Investigate",
            "playbookID": "Domain Enrichment - Generic v2 - Test"
        },
        {
            "integrations": "Google BigQuery",
            "playbookID": "Google BigQuery Test"
        },
        {
            "integrations": "nmap",
            "playbookID": "af2f5a99-d70b-48c1-8c25-519732b733f2"
        },
        {
            "integrations": "Zoom",
            "playbookID": "Zoom_Test"
        },
        {
            "integrations": "Palo Alto Networks Cortex",
            "playbookID": "Palo Alto Networks Cortex Test",
            "fromversion": "4.1.0"
        },
        {
            "playbookID": "IP Enrichment - Generic v2 - Test",
            "integrations": "Threat Crowd",
            "fromversion": "4.1.0"
        },
        {
            "integrations": "Cherwell",
            "playbookID": "Cherwell Example Scripts - test"
        },
        {
            "integrations": "Cherwell",
            "playbookID": "Cherwell - test"
        },
        {
            "integrations": "CarbonBlackProtectionV2",
            "playbookID": "Carbon Black Enterprise Protection V2 Test"
        },
        {
            "integrations": "Active Directory Query v2",
            "instance_names": "active_directory_query_v2",
            "playbookID": "Test ADGetUser Fails with no instances 'Active Directory Query' (old version)"
        },
        {
            "integrations": "ANYRUN",
            "playbookID": "ANYRUN-Test"
        },
        {
            "integrations": "ANYRUN",
            "playbookID": "Detonate File - ANYRUN - Test"
        },
        {
            "integrations": "ANYRUN",
            "playbookID": "Detonate URL - ANYRUN - Test"
        },
        {
            "integrations": "Netcraft",
            "playbookID": "Netcraft test"
        },
        {
            "integrations": "EclecticIQ Platform",
            "playbookID": "EclecticIQ Test"
        },
        {
            "playbookID": "FormattingPerformance - Test",
            "fromversion": "5.0.0"
        },
        {
            "integrations": "AWS - EC2",
            "playbookID": "2142f8de-29d5-4288-8426-0db39abe988b"
        },
        {
            "integrations": "AWS - EC2",
            "playbookID": "d66e5f86-e045-403f-819e-5058aa603c32"
        },
        {
            "integrations": "ANYRUN",
            "playbookID": "Detonate File From URL - ANYRUN - Test"
        },
        {
            "integrations": "AWS - CloudWatchLogs",
            "playbookID": "2cddaacb-4e4c-407e-8ef5-d924867b810c"
        },
        {
            "integrations": "AWS - CloudTrail",
            "playbookID": "3da2e31b-f114-4d7f-8702-117f3b498de9"
        },
        {
            "playbookID": "5dc848e5-a649-4394-8300-386770d39d75"
        },
        {
            "integrations": "carbonblackprotection",
            "playbookID": "67b0f25f-b061-4468-8613-43ab13147173"
        },
        {
            "integrations": "DomainTools",
            "playbookID": "DomainTools-Test"
        },
        {
            "integrations": "Cisco Spark",
            "playbookID": "efc817d2-6660-4d4f-890d-90513ca1e180"
        },
        {
            "playbookID": "Get File Sample By Hash - Generic - Test"
        },
        {
            "playbookID": "Get File Sample From Hash - Generic - Test"
        },
        {
            "playbookID": "get_file_sample_by_hash_-_carbon_black_enterprise_Response_-_test"
        },
        {
            "playbookID": "get_file_sample_from_path_-_d2_-_test"
        },
        {
            "integrations": "Remedy On-Demand",
            "playbookID": "Remedy-On-Demand-Test"
        },
        {
            "playbookID": "ssdeepreputationtest"
        },
        {
            "playbookID": "TestIsEmailAddressInternal"
        },
        {
            "playbookID": "search_endpoints_by_hash_-_carbon_black_response_-_test"
        },
        {
            "integrations": "Google Cloud Compute",
            "playbookID": "GoogleCloudCompute-Test"
        },
        {
            "playbookID": "FormattingPerformance - Test",
            "fromversion": "5.0.0"
        },
        {
            "integrations": "AWS - S3",
            "playbookID": "97393cfc-2fc4-4dfe-8b6e-af64067fc436"
        },
        {
            "integrations": "Image OCR",
            "playbookID": "TestImageOCR"
        },
        {
            "playbookID": "EWS test"
        },
        {
            "integrations": "fireeye",
            "playbookID": "Detonate File - FireEye AX - Test"
        },
        {
            "integrations": "Rasterize",
            "playbookID": "Rasterize Test"
        },
        {
            "integrations": "Rasterize",
            "playbookID": "RasterizeImageTest"
        },
        {
            "integrations": "Ipstack",
            "playbookID": "Ipstack_Test"
        },
        {

            "integrations": "Perch",
            "playbookID": "Perch-Test"
        },
        {
            "integrations": "Forescout",
            "playbookID": "Forescout-Test"
        },
        {
            "integrations": "GitHub",
            "playbookID": "Git_Integration-Test"
        },
        {
            "integrations": "LogRhythmRest",
            "playbookID": "LogRhythm REST test"
        },
        {
            "integrations": "AlienVault USM Anywhere",
            "playbookID": "AlienVaultUSMAnywhereTest"
        },
        {
            "playbookID": "PhishLabsTestPopulateIndicators"
        },
        {
            "integrations": "PhishLabs IOC",
            "playbookID": "PhishLabsIOC TestPlaybook",
            "fromversion": "4.1.0"
        },
        {
            "integrations": "vmray",
            "playbookID": "VMRay-Test"
        },
        {
            "integrations": "PerceptionPoint",
            "playbookID": "PerceptionPoint Test",
            "fromversion": "4.1.0"
        },
        {
            "integrations": "AutoFocus V2",
            "playbookID": "AutoFocus V2 test"
        },
        {
            "playbookID": "Process Email - Generic for Rasterize"
        },
        {
            "playbookID": "Send Investigation Summary Reports - Test",
            "integrations": "EWS Mail Sender",
            "fromversion": "4.1.0"
        },
        {
            "integrations": "Anomali ThreatStream v2",
            "playbookID": "ThreatStream-Test"
        },
        {
            "integrations": "BluecatAddressManager",
            "playbookID": "Bluecat Address Manager test"
        },
        {
            "integrations": "MailListener - POP3",
            "playbookID": "MailListener-POP3 - Test"
        },
        {
            "integrations": "VulnDB",
            "playbookID": "Test-VulnDB"
        }
    ],
    "skipped_tests": {
        "search_endpoints_by_hash_-_tie_-_test": "Test is unstable - from time to time fails to create an instance (issue #18350)",
        "McAfee-TIE Test": "Test is unstable - from time to time fails to create an instance (issue #18350)",
        "CreatePhishingClassifierMLTest": "Test is unstable and fails with no reason from time to time (issue ##18349)",
        "Autoextract - Test": "See issue #18343 for further information",
        "rsa_packets_and_logs_test": "A command searches for a session ID which doesn't exist on our local server - asked RSA to help (issue #18332)",
        "TestUptycs": "There is not enough data in uptycs instance in order the test to pass. Data need to be generated like open connections",
        "reputations.json Test": "Reverting the fqdn indicator due to glichtman request, will handled next release(end july 19)",
        "Cybereason Test": "Integration instance being disabled in the middle of test playbook (issue 17394)",
        "LogRhythmRest": "Unstable environment Adi is checking",
        "InfoArmorVigilanteATITest": "Test fails on verify context (issue 17358)",
        "calculate_severity_-_critical_assets_-_test": "Fails on verify context (issue 17924)",
        "Forescout-Test": "Should be skipped (issue 17016)",
        "domain_enrichment_generic_test": "Test is old and uses VirusTotal which has quota problems. The v2 playbook has a better test",
        "EWS test": "Old test",
        "Lastline - testplaybook": "Checking the integration via Generic detonation playbooks, don't want to load the daily quota",
        "entity_enrichment_generic_test": "Flaky test - fails for changing reasons, requires more investigation (issue 16490)",
        "ArcSight Logger test": "Possibly outdated API calls",
        "Qualys-Test": "Test is failing on qualys-report-list not returning results, and also seems there's a proxy issue (issue 16486)",
        "TruSTAR Test": "The test runs even when not supposed to, which causes its quota to run out",
        "TestDedupIncidentsByName": "skipped on purpose - this is part of the TestDedupIncidentsPlaybook - no need to execute separately as a test",
        "TestSafeBreach": "Instance configuration change causes test failure (issue 15909)",
        "Endpoint Enrichment - Generic v2 - Test": "Uses the deprecated script ADGetComputer which is bugged and won't be fixed and deprecated carbon black integration",
        "Test-IsMaliciousIndicatorFound": "Unstable test (issue 15940)",
        "Test-Detonate URL - ThreatGrid": "Outdated test",
        "ip_enrichment_generic_test": "Need to check if test is valid, and the playbook is going to be deprecated now.",
        "email_test": "Old test for deprecated playbook. Need to check if test is even valid",
        "JoeSecurityTestDetonation": "command joe-download-report fails (issue 16118)",
        "af2f5a99-d70b-48c1-8c25-519732b733f2": "Added here because test existed but was not configured - need to review the test",
        "Zoom_test": "Added here because test existed but was not configured - need to review the test",
        "Test - CrowdStrike Falcon": "Test is unmockable, and has its data deleted every few weeks",
        "DomainTools-Test": "No instance",
        "Beta-Athena-Test": "Beta integration & test is expensive to run",
        "Remedy-On-Demand-Test": "No instance",
        "2cddaacb-4e4c-407e-8ef5-d924867b810c": "Skipped pending PR",
        "3da2e31b-f114-4d7f-8702-117f3b498de9": "Skipped pending PR",
        "d66e5f86-e045-403f-819e-5058aa603c32": "skipped until PR is merged (pr 3220)",
        "Carbon Black Enterprise Protection V2 Test": "Data changes within Carbon Black on a weekly basis - which requires to update the test",
        "5dc848e5-a649-4394-8300-386770d39d75": "old test, needs to check if relevant",
        "Get File Sample By Hash - Generic - Test": "old test, needs to check if relevant",
        "Get File Sample From Hash - Generic - Test": "old test, needs to check if relevant",
        "get_file_sample_by_hash_-_carbon_black_enterprise_Response_-_test": "old test, needs to check if relevant",
        "get_file_sample_from_path_-_d2_-_test": "old test, needs to check if relevant",
        "ssdeepreputationtest": "old test, needs to check if relevant",
        "search_endpoints_by_hash_-_carbon_black_response_-_test": "old test, needs to check if relevant",
        "Detonate File - FireEye AX - Test": "No instance",
        "Cofense Triage Test": "Creds only works on demo4",
        "Intezer Testing": "Old test for old version of inteze"
    },
    "skipped_integrations": {
      "_comment": "~~~ NO INSTANCE - will not be resolved ~~~",
        "FortiGate": "License expired, and not going to get one (issue 14723)",
        "Attivo Botsink": "no instance, not going to get it",
        "VMware": "no License, and probably not going to get it",
        "AWS Sagemaker": "License expired, and probably not going to get it",
        "Symantec MSS": "No instance, probably not going to get it (issue 15513)",
        "EclecticIQ Platform": "Instance Issues",
        "Google Cloud Compute": "Can't test yet",
        "Cymon": "The service was discontinued since April 30th, 2019.",
        "FireEye ETP": "No instance",
        "ProofpointTAP_v2": "No instance",


      "_comment": "~~~ INSTANCE ISSUES ~~~",
        "ArcSight ESM v2": "License expired (issue #18328)",
        "AlienVault USM Anywhere": "License expired (issue #18273)",
        "Tufin": "Calls to instance return 502 error. @itay reached out (issue 16441)",
        "Dell Secureworks": "Instance locally installed on @liorblob PC",
        "MimecastV2": "Several issues with instance",
        "Netskope": "instance is down",
        "Farsight DNSDB": "No instance (issue 15512)",
        "Service Manager": "Expired license",
        "carbonblackprotection": "License expired",
        "icebrg": "Requires BD (issue 14312)",
        "Freshdesk": "Trial account expired",
        "Threat Grid": "instance problem (issue 16197)",
        "Kafka V2": "Can not connect to instance from remote",
        "Check Point Sandblast": "No access (issue 15948)",
        "IntSights": "Account Expired (issue #16351)",
        "Remedy AR": "getting 'Not Found' in test button",
        "XFE": "License expired",
        "RedLock": "Credentials and API problems (issue 15493)",
        "Salesforce": "User and password expired (issue 15901)",
        "Zscaler": "License expired (issue 17784)",
        "RedCanary": "License expired",
        "LogRhythm": "Need to fix SOAP api",
        "ANYRUN": "No instance",
        "Snowflake": "Looks like account expired, needs looking into",
        "Cisco Spark": "No instance",
        "Minerva Labs Anti-Evasion Platform": "No instance",
        "Phish.AI": "Unauthorized. will be re-branded soon as Cofense",
        "QRadar": "No license (issue 17794)",

      "_comment": "~~~ UNSTABLE ~~~",
        "ServiceNow": "Instance goes to hibernate every few hours",
        "Tanium": "Instance is not stable (issue 15497)",
        "Tenable.sc": "unstable instance",
        "Tenable.io": "Unstable instance (issue 16115)",

      "_comment": "~~~ OTHER ~~~",
        "Pwned": "Changes in API - may require integration rewrite (issue #18102)",
        "SumoLogic": "Shelly working on fixing it",
        "iDefense": "DevOps investigation",
        "RSA NetWitness Endpoint": "Instance is down, waiting for devops to rebuild",
        "BitDam": "Changes in service (issue #16247)",
        "Zoom": "Added here because test existed but was not configured - need to review the test",

      "_comment": "~~~ QUOTA ISSUES ~~~",
        "Joe Security": "Monthly quota exceeded, remove from skipped on or after April 1st",
        "Google Resource Manager": "Cannot create projects because have reached alloted quota.",
        "VirusTotal - Private API": "reached api alloted quota.",
        "Looker": "Warehouse 'DEMO_WH' cannot be resumed because resource monitor 'LIMITER' has exceeded its quota."
    },
    "nigthly_integrations": [
        "Lastline",
        "TruSTAR"
    ],
    "unmockable_integrations": {
        "Whois": "Mocks does not support sockets",
        "Panorama": "Exception: Proxy process took to long to go up. https://circleci.com/gh/demisto/content/24826",
        "Image OCR": "Does not perform network traffic",
        "Server Message Block (SMB)": "Does not perform http communication",
        "Active Directory Query v2": "Does not perform http communication",
        "dnstwist": "Does not peform http communication",
        "VxStream": "JS integration, problem listed in this issue https://github.com/demisto/etc/issues/15544. Detonate URL: Large mock file.",
        "PagerDuty v2": "Integration requires SSL",
        "TCPIPUtils": "Integration requires SSL",
        "AWS - S3": "Integration requires SSL",
        "Luminate": "Integration has no proxy checkbox",
        "Pwned": "Integration has no proxy checkbox",
        "Shodan": "Integration has no proxy checkbox",
        "Google BigQuery": "Integration has no proxy checkbox",
        "ReversingLabs A1000": "Checking",
        "Check Point": "Checking",
        "okta": "Test Module failing, suspect it requires SSL",
        "Awake Security": "Checking",
        "ArcSight ESM v2": "Checking",
        "Phish.AI": "Checking",
        "Intezer": "Nightly - Checking",
        "ProtectWise": "Nightly - Checking",
        "google-vault": "Nightly - Checking",
        "RSA Archer": "Nightly - Checking",
        "McAfee NSM": "Nightly - Checking",
        "Forcepoint": "Nightly - Checking",
        "palo_alto_firewall": "Need to check test module",
        "Signal Sciences WAF": "error with certificate",
        "google": "'unsecure' parameter not working",
        "EWS Mail Sender": "Inconsistent test (playback fails, record succeeds)",
        "carbonblackliveresponse": "Pending check: issue 16072",
        "ReversingLabs Titanium Cloud": "No Unsecure checkbox. proxy trying to connect when disabled.",
        "Cybereason": "Insecure has a non empty default value, will require fixing and merging",
        "Anomali ThreatStream": "'proxy' parameter not working",
        "Palo Alto Networks Cortex": "SDK",
        "AWS - EC2": "SSL Validation fails for STS",
        "AWS - Lambda": "AWS not accepting self-signed certs",
        "Recorded Future": "might be dynamic test",
        "AlphaSOC Wisdom": "Test module issue",
        "Microsoft Graph": "Test direct access to oproxy",
        "MicrosoftGraphMail": "Test direct access to oproxy",
        "Microsoft Graph User": "Test direct access to oproxy",
        "Windows Defender Advanced Threat Protection": "Test direct access to oproxy"
    }
}<|MERGE_RESOLUTION|>--- conflicted
+++ resolved
@@ -355,13 +355,8 @@
             "playbookID": "minemeld_test"
         },
         {
-<<<<<<< HEAD
             "integrations": "SentinelOne V2",
             "playbookID": "SentinelOne V2 - test"
-=======
-            "integrations": "SentinelOne Beta",
-            "playbookID": "SentinelOne Beta Test"
->>>>>>> 4cc62094
         },
         {
             "integrations": "InfoArmor VigilanteATI",
