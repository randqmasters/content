{
    "testTimeout": 160,
    "testInterval": 20,
    "tests": [
        {
            "integrations": "MicrosoftGraphMail",
            "playbookID": "MicrosoftGraphMail-Test"
        },
        {
            "integrations": "Symantec Management Center",
            "playbookID": "SymantecMC_TestPlaybook"
        },
        {
            "integrations": "Tufin",
            "playbookID": "Tufin Test"
        },
        {
            "integrations": "Vertica",
            "playbookID": "Vertica Test"
        },
        {
            "integrations": "Server Message Block (SMB)",
            "playbookID": "SMB test"
        },
        {
            "playbookID": "TestParseEmailHeaders"
        },
        {
            "playbookID": "TestParseEmailFile-deprecated-script"
        },
        {
            "integrations": "RSA NetWitness Packets and Logs",
            "playbookID": "rsa_packets_and_logs_test"
        },
        {
            "playbookID": "test_similar_incidents"
        },
        {
            "playbookID": "autofocus_test",
            "integrations": "Autofocus"
        },
        {
            "playbookID": "CheckpointFW-test",
            "integrations": "Check Point"
        },
        {
            "playbookID": "RegPathReputationBasicLists_test"
        },
        {
            "playbookID": "RandomStringGenerateTest"
        },
        {
            "playbookID": "DocumentationTest",
            "integrations": "ipinfo"
        },
        {
            "playbookID": "HighlightWords_Test"

        },
        {
            "playbookID": "StringContainsArray_test"
        },
        {
            "integrations": "Fidelis Elevate Network",
            "playbookID": "Fidelis-Test"
        },
        {
            "integrations": "Thinkst Canary",
            "playbookID": "CanaryTools Test"
        },
        {
            "integrations": "ThreatMiner",
            "playbookID": "ThreatMiner-Test"
        },
        {
            "playbookID": "StixCreator-Test"
        },
        {
            "integrations": "Pwned",
            "playbookID": "Pwned test",
            "nightly": true
        },
        {
            "integrations": "Alexa Rank Indicator",
            "playbookID": "Alexa Test Playbook"
        },
        {
            "playbookID": "UnEscapeURL-Test"
        },
        {
            "playbookID": "UnEscapeIPs-Test"
        },
        {
            "playbookID": "ExtractDomainFromUrlAndEmail-Test"
        },
        {
            "playbookID": "ConvertKeysToTableFieldFormat_Test"
        },
        {
            "playbookID": "ParseCSVnullbytesTest"
        },
        {
            "integrations": "CVE Search",
            "playbookID": "cveReputation Test"
        },
        {
            "integrations": "HashiCorp Vault",
            "playbookID": "hashicorp_test"
        },
        {
            "integrations": "Dell Secureworks",
            "playbookID": "secureworks_test"
        },
        {
            "integrations": "ServiceNow",
            "playbookID": "servicenow_test_new"
        },
        {
            "integrations": "ExtraHop",
            "playbookID": "ExtraHop-Test"
        },
        {
            "playbookID": "Test CommonServer"
        },
        {
            "integrations": "CIRCL",
            "playbookID": "CirclIntegrationTest"
        },
        {
            "integrations": "MISP V2",
            "playbookID": "MISP V2 Test"
        },
        {
            "playbookID": "test-LinkIncidentsWithRetry"
        },
        {
            "playbookID": "CopyContextToFieldTest"
        },
        {
            "integrations": "OTRS",
            "playbookID": "OTRS Test",
            "fromversion": "4.1.0"
        },
        {
            "integrations": "Attivo Botsink",
            "playbookID": "AttivoBotsinkTest"
        },
        {
            "playbookID": "CreatePhishingClassifierMLTest",
            "timeout" : 2400
        },
        {
            "integrations": "Cymon",
            "playbookID": "playbook-Cymon_Test"
        },
        {
            "integrations": "FortiGate",
            "playbookID": "Fortigate Test"
        },
        {
            "integrations": "SNDBOX",
            "playbookID": "SNDBOX_Test"
        },
        {
            "integrations": "SNDBOX",
            "playbookID": "Detonate File - SNDBOX - Test",
            "timeout": 2400,
            "nightly": true
        },
        {
            "integrations": "VxStream",
            "playbookID": "Detonate File - HybridAnalysis - Test",
            "timeout": 2400
        },
        {
            "playbookID": "WordTokenizeTest"
        },
        {
            "integrations": "Awake Security",
            "playbookID": "awake_security_test_pb"
        },
        {
          "integrations": "Tenable.sc",
          "playbookID": "tenable-sc-test",
          "timeout": 240,
          "nightly": true
        },
        {
            "integrations": "MimecastV2",
            "playbookID": "Mimecast test"
        },
        {
            "playbookID": "CreateEmailHtmlBody_test_pb"
        },
        {
          "playbookID": "ReadPDFFile-Test"
        },
        {
          "playbookID": "JSONtoCSV-Test"
        },
        {
            "integrations": "Panorama",
            "instance_names": "palo_alto_firewall",
            "playbookID": "palo_alto_firewall_test_pb",
            "timeout": 1000,
            "nightly": true
        },
        {
            "integrations": "Panorama",
            "instance_names": "palo_alto_panorama",
            "playbookID": "palo_alto_panorama_test_pb",
            "timeout": 1000,
            "nightly": true
        },
        {
          "integrations": "Tenable.io",
          "playbookID": "Tenable.io test"
        },
        {
          "playbookID": "URLDecode-Test"
        },
        {
          "playbookID": "GetTime-Test"
        },
        {
          "integrations": "Tenable.io",
          "playbookID": "Tenable.io Scan Test",
          "nightly": true,
          "timeout": 900
        },
        {
            "integrations": "Tenable.sc",
            "playbookID": "tenable-sc-scan-test",
            "nightly": true,
            "timeout": 600
        },
        {
            "integrations": "google-vault",
            "playbookID": "Google-Vault-Generic-Test",
            "nightly": true,
            "timeout": 3600
        },
        {
            "integrations": "google-vault",
            "playbookID": "Google_Vault-Search_And_Display_Results_test",
            "nightly": true,
            "timeout": 3600
        },
        {
            "playbookID": "Luminate-TestPlaybook",
            "integrations": "Luminate"
        },
        {
            "playbookID": "ParseEmailFiles-test"
        },
        {
            "playbookID": "ParseExcel-test"
        },
        {
            "playbookID": "Detonate File - No Files test"
        },
        {
            "integrations": [
                "Panorama",
                "Check Point"
            ],
            "instance_names": "palo_alto_firewall",
            "playbookID": "blockip_test_playbook"
        },
        {
            "integrations": "Palo Alto Minemeld",
            "playbookID": "minemeld_test"
        },
        {
            "integrations": "InfoArmor VigilanteATI",
            "playbookID": "InfoArmorVigilanteATITest"
        },
        {
            "integrations": "IntSights",
            "instance_names": "intsights_standard_account",
            "playbookID": "IntSights Test",
            "nightly": true,
            "timeout": 500
        },
        {
            "integrations": "IntSights",
            "playbookID": "IntSights Mssp Test",
            "instance_names": "intsights_mssp_account",
            "nightly": true,
            "timeout": 500
        },
        {
            "integrations": "dnstwist",
            "playbookID": "dnstwistTest"
        },
        {
            "integrations": "BitDam",
            "playbookID": "Detonate File - BitDam Test"
        },
        {
            "integrations": "Threat Grid",
            "playbookID": "Test-Detonate URL - ThreatGrid",
            "timeout": 600
        },
        {
            "integrations": "Threat Grid",
            "playbookID": "ThreatGridTest",
            "timeout": 600
        },
        {
            "integrations": [
                "Palo Alto Minemeld",
                "Panorama"
            ],
            "instance_names": "palo_alto_firewall",
            "playbookID": "block_indicators_-_generic_-_test"
        },
        {
          "integrations": "Signal Sciences WAF",
          "playbookID": "SignalSciences-Test"
        },
        {
            "integrations": "RTIR",
            "playbookID": "RTIR Test"
        },
        {
            "integrations": "RedCanary",
            "playbookID": "RedCanaryTest",
            "nightly" : true
        },
        {
          "integrations": "Devo",
          "playbookID": "devo_test_playbook"
        },
        {
          "playbookID": "URL Enrichment - Generic v2 - Test",
          "integrations": [
              "Rasterize",
              "VirusTotal - Private API"
          ],
            "instance_names": "virus_total_private_api_general",
            "timeout": 500
        },
        {
            "integrations": "urlscan.io",
            "playbookID": "url_enrichment_-_generic_test",
            "timeout": 500
        },
        {
            "playbookID": "CutTransformerTest"
        },
        {
            "integrations": "SCADAfence CNM",
            "playbookID": "SCADAfence_test"
        },
        {
            "integrations": "ProtectWise",
            "playbookID": "Protectwise-Test"
        },
        {
            "integrations": "WhatsMyBrowser",
            "playbookID": "WhatsMyBrowser-Test"
        },
        {

            "integrations": "BigFix",
            "playbookID": "BigFixTest"
        },
        {
            "integrations": "Lastline",
            "playbookID": "Lastline - testplaybook",
            "nightly": true
        },
        {
            "integrations": "epo",
            "playbookID": "Test Playbook McAfee ePO"
        },
        {
            "integrations": "activedir",
            "playbookID": "calculate_severity_-_critical_assets_-_test"
        },
        {
            "playbookID": "TextFromHTML_test_playbook"
        },
        {
            "playbookID": "PortListenCheck-test"
        },
        {
            "integrations": "ThreatExchange",
            "playbookID": "ThreatExchange-test"
        },
        {
            "integrations": "ThreatExchange",
            "playbookID": "extract_indicators_-_generic_-_test",
            "timeout": 240
        },
        {
            "integrations": "Joe Security",
            "playbookID": "JoeSecurityTestPlaybook",
            "timeout": 500,
            "nightly": true
        },
        {
            "integrations": "Joe Security",
            "playbookID": "JoeSecurityTestDetonation",
            "timeout": 2000,
            "nightly": true
        },
        {
            "integrations": "WildFire-v2",
            "playbookID": "Wildfire Test"
        },
        {
            "integrations": "GRR",
            "playbookID": "grr_test",
            "nightly": true
        },
        {
            "integrations": "VirusTotal",
            "instance_names": "virus_total_general",
            "playbookID": "virusTotal-test-playbook",
            "timeout": 1400,
            "nightly": true
        },
        {
            "integrations": "VirusTotal",
            "instance_names": "virus_total_preferred_vendors",
            "playbookID": "virusTotaI-test-preferred-vendors",
            "timeout": 1400,
            "nightly": true
        },
        {
            "integrations": "Preempt",
            "playbookID": "Preempt Test"
        },
        {   "integrations": "Gmail",
            "playbookID": "get_original_email_-_gmail_-_test"
        },
        {
            "integrations": "EWS v2",
            "playbookID": "get_original_email_-_ews-_test"
        },
        {
            "integrations": ["EWS v2","EWS Mail Sender"],
            "playbookID": "EWS search-mailbox test",
            "timeout": 300
        },
        {
            "integrations": "PagerDuty v2",
            "playbookID": "PagerDuty Test"
        },
        {
            "playbookID": "test_delete_context"
        },
        {
            "playbookID": "GmailTest",
            "integrations": "Gmail"
        },
        {
            "playbookID": "Gmail Convert Html Test",
            "integrations": "Gmail"
        },
        {
            "playbookID": "TestParseCSV"
        },
        {
            "integrations": "Shodan",
            "playbookID": "ShodanTest"
        },
        {
            "playbookID": "Extract Indicators From File - test"
        },
        {
            "playbookID": "dedup_-_generic_-_test"
        },
        {
            "playbookID": "TestDedupIncidentsPlaybook"
        },
        {
            "playbookID": "TestDedupIncidentsByName"
        },
        {
            "integrations": "McAfee Advanced Threat Defense",
            "playbookID": "Test Playbook McAfee ATD",
            "timeout": 700
        },
        {
            "integrations": "McAfee Advanced Threat Defense",
            "playbookID": "Test Playbook McAfee ATD Upload File"
        },
        {
            "playbookID": "exporttocsv_script_test"
        },
        {
            "integrations": "Intezer",
            "playbookID": "Intezer Testing",
            "nightly": true,
            "timeout": 500
        },
        {
            "integrations": "FalconIntel",
            "playbookID": "CrowdStrike Falcon Intel v2"
        },
        {
          "playbookID": "ContextGetters_Test"
        },
        {
            "integrations": [
                "Mail Sender (New)",
                "google"
            ],
            "playbookID": "Mail Sender (New) Test"
        },
        {
            "playbookID": "buildewsquery_test"
        },
        {
            "integrations": "Rapid7 Nexpose",
            "playbookID": "nexpose_test",
            "timeout": 240
        },
        {
            "integrations": "EWS Mail Sender",
            "playbookID": "EWS Mail Sender Test"
        },
        {
            "integrations": "EWS Mail Sender",
            "playbookID": "EWS Mail Sender Test 2"
        },
        {
            "playbookID": "decodemimeheader_-_test"
        },
        {
            "integrations": "CVE Search",
            "playbookID": "cve_enrichment_-_generic_-_test"
        },
        {
            "playbookID": "test_url_regex"
        },
        {
            "integrations": "Skyformation",
            "playbookID": "TestSkyformation"
        },
        {
            "integrations": "okta",
            "playbookID": "okta_test_playbook",
            "timeout": 240
        },
        {
            "playbookID": "Test filters & transformers scripts"
        },
        {
            "integrations": "Salesforce",
            "playbookID": "SalesforceTestPlaybook"
        },
        {
            "integrations": "McAfee ESM-v10",
            "playbookID": "McAfeeESMTest",
            "timeout": 500
        },
        {
            "integrations": "GoogleSafeBrowsing",
            "playbookID": "Google Safe Browsing Test",
            "timeout": 240
        },
        {
            "integrations": "EWS v2",
            "playbookID": "EWSv2_empty_attachment_test"
        },
        {
            "integrations": "EWS v2",
            "playbookID": "EWS Public Folders Test"
        },
        {
            "playbookID": "TestWordFileToIOC",
            "timeout": 300
        },
        {
            "integrations": "Symantec Endpoint Protection V2",
            "playbookID": "SymantecEndpointProtection_Test"
        },
        {
            "integrations": "carbonblackprotection",
            "playbookID": "search_endpoints_by_hash_-_carbon_black_protection_-_test",
            "timeout": 500
        },
        {
            "playbookID": "process_email_-_generic_-_test",
            "timeout": 240
        },
        {
            "integrations": "activedir",
            "playbookID": "account_enrichment_-_generic_test"
        },
        {
            "integrations": "FalconHost",
            "playbookID": "search_endpoints_by_hash_-_crowdstrike_-_test",
            "timeout": 500
        },
        {
            "integrations": "FalconHost",
            "playbookID": "CrowdStrike Endpoint Enrichment - Test"
        },
        {
          "integrations": "FalconHost",
          "playbookID": "crowdstrike_falconhost_test"
        },
        {
            "integrations": "CrowdstrikeFalcon",
            "playbookID": "Test - CrowdStrike Falcon",
            "fromversion": "4.1.0"
        },
        {
            "integrations": [
                "VirusTotal"
            ],
            "instance_names": "virus_total_general",
            "playbookID": "ip_enrichment_generic_test"
        },
        {
            "playbookID": "ExposeIncidentOwner-Test"
        },
        {
            "integrations": "OpenPhish",
            "playbookID": "email_test"
        },
        {
            "integrations": "VirusTotal",
            "instance_names": "virus_total_general",
            "playbookID": "domain_enrichment_generic_test"
        },
        {
            "integrations": "PostgreSQL",
            "playbookID": "PostgreSQL Test"
        },
        {
            "integrations": "google",
            "playbookID": "GsuiteTest"
        },
        {
            "integrations": "OpenPhish",
            "playbookID": "OpenPhish Test Playbook"
        },
        {
            "integrations": "RSA Archer",
            "playbookID": "Archer-Test-Playbook",
            "nightly": true
        },
        {
            "integrations": "jira",
            "playbookID": "Jira-Test"
        },
        {
            "integrations": "jira-v2",
            "playbookID": "Jira-v2-Test"
        },
        {
            "integrations": "ipinfo",
            "playbookID": "IPInfoTest"
        },
        {
            "integrations": "jira",
            "playbookID": "VerifyHumanReadableFormat"
        },
        {
            "playbookID": "ExtractURL Test"
        },
        {
            "playbookID": "strings-test"
        },
        {
            "playbookID": "TestCommonPython"
        },
        {
            "playbookID": "TestFileCreateAndUpload"
        },
        {
            "playbookID": "TestIsValueInArray"
        },
        {
            "playbookID": "TestStringReplace"
        },
        {
            "playbookID": "TestHttpPlaybook"
        },
        {
            "integrations": "SplunkPy",
            "playbookID": "Splunk-Test"
        },
        {
            "integrations": "SplunkPy",
            "playbookID": "SplunkPySearch_Test"
        },
        {
            "integrations" : "McAfee NSM",
            "playbookID" : "McAfeeNSMTest",
            "timeout" : 400,
            "nightly": true
        },
        {
            "integrations": "PhishTank",
            "playbookID": "PhishTank Testing"
        },
        {
            "integrations": "McAfee Web Gateway",
            "playbookID": "McAfeeWebGatewayTest",
            "timeout" : 500
        },
        {
            "integrations": "TCPIPUtils",
            "playbookID": "TCPUtils-Test"
        },
        {
            "playbookID": "ProofpointDecodeURL-Test",
            "timeout": 300
        },
        {
            "playbookID": "listExecutedCommands-Test"
        },
        {
            "integrations": "Service Manager",
            "playbookID": "TestHPServiceManager",
            "timeout": 400
        },
        {
            "playbookID": "LanguageDetect-Test",
            "timeout": 300
        },
        {
            "integrations": "Forcepoint",
            "playbookID": "forcepoint test",
            "timeout": 500,
            "nightly": true
        },
        {
            "playbookID": "GeneratePassword-Test"
        },
        {
            "playbookID": "ZipFile-Test"
        },
        {
            "playbookID": "ExtractDomainTest"
        },
        {
            "playbookID": "Test-IsMaliciousIndicatorFound"
        },
        {
            "playbookID": "TestExtractHTMLTables"
        },
        {
            "integrations": "carbonblackliveresponse",
            "playbookID": "CarbonBlackLiveResponseTest",
            "nightly": true
        },
        {
            "playbookID": "TestSafeBreach",
            "integrations": "SafeBreach"
        },
        {
            "integrations": "urlscan.io",
            "playbookID": "urlscan_malicious_Test",
            "timeout": 300
        },
        {
            "integrations": "EWS v2",
            "playbookID": "pyEWS_Test"
        },
        {

            "integrations": "Netskope",
            "playbookID": "Netskope Test"
        },
        {
            "integrations": "Cylance Protect v2",
            "playbookID": "Cylance Protect v2 Test"
        },
        {
            "integrations": "ReversingLabs Titanium Cloud",
            "playbookID": "ReversingLabsTCTest"
        },
        {
            "integrations": "ReversingLabs A1000",
            "playbookID": "ReversingLabsA1000Test"
        },
        {
            "integrations": "Demisto Lock",
            "playbookID": "DemistoLockTest"
        },
        {
            "playbookID": "test-domain-indicator",
            "timeout": 400
        },
        {
            "playbookID": "Cybereason Test",
            "integrations": "Cybereason",
            "timeout": 1200,
            "fromversion": "4.1.0"
        },
        {
            "integrations": "VirusTotal - Private API",
            "instance_names": "virus_total_private_api_general",
            "playbookID": "File Enrichment - Virus Total Private API Test",
            "nightly": true
        },
        {
            "integrations": "VirusTotal - Private API",
            "instance_names": "virus_total_private_api_general",
            "playbookID": "virusTotalPrivateAPI-test-playbook",
            "timeout": 1400,
            "nightly": true
        },
        {
            "integrations": "VirusTotal - Private API",
            "instance_names": "virus_total_private_api_preferred_vendors",
            "playbookID": "virusTotalPrivateAPI-test-preferred-vendors",
            "timeout": 1400,
            "nightly": true
        },
        {
            "integrations": "Cisco Meraki",
            "playbookID": "Cisco-Meraki-Test"
        },
        {
            "integrations": "Tanium",
            "playbookID": "Tanium Test Playbook",
            "nightly": true,
            "timeout": 1200
        },
        {
            "integrations": "Recorded Future",
            "playbookID": "Recorded Future Test",
            "nightly": true
        },
        {
            "integrations": "Microsoft Graph",
            "playbookID": "Microsoft Graph Test"
        },
        {
            "integrations": "Microsoft Graph User",
            "playbookID": "Microsoft Graph - Test"
        },
        {
            "integrations": "RedLock",
            "playbookID": "RedLockTest",
            "nightly": true
        },
        {
            "integrations": "Symantec Messaging Gateway",
            "playbookID": "Symantec Messaging Gateway Test"
        },
        {
            "integrations": "ThreatConnect",
            "playbookID": "test-ThreatConnect"
        },
        {
            "integrations": "VxStream",
            "playbookID": "VxStream Test",
            "nightly": true
        },
        {
            "integrations":"Cylance Protect",
            "playbookID": "get_file_sample_by_hash_-_cylance_protect_-_test",
            "timeout": 240
        },
        {
            "integrations": "Cylance Protect",
            "playbookID": "endpoint_enrichment_-_generic_test"
        },
        {
            "integrations": "QRadar",
            "playbookID": "test_Qradar"
        },
        {
            "integrations": "VMware",
            "playbookID": "VMWare Test"
        },
        {
            "integrations": "Anomali ThreatStream",
            "playbookID": "Anomali_ThreatStream_Test"
        },
        {
            "integrations": "Farsight DNSDB",
            "playbookID": "DNSDBTest"
        },
        {
            "integrations": "carbonblack-v2",
            "playbookID": "CarbonBlackResponseTest"
        },
        {
            "integrations": "Cisco Umbrella Investigate",
            "playbookID": "Cisco Umbrella Test"
        },
        {
            "integrations": "icebrg",
            "playbookID": "Icebrg Test",
            "timeout" : 500
        },
        {
            "integrations": "Symantec MSS",
            "playbookID": "SymantecMSSTest"
        },
        {
            "integrations": "Remedy AR",
            "playbookID": "Remedy AR Test"
        },
        {
            "integrations": "McAfee Active Response",
            "playbookID": "McAfee-MAR_Test",
            "timeout": 700
        },
        {
            "integrations": "McAfee Threat Intelligence Exchange",
            "playbookID": "McAfee-TIE Test",
            "timeout": 700
        },
        {
            "integrations": "ArcSight Logger",
            "playbookID": "ArcSight Logger test"
        },
        {
            "integrations": "ArcSight ESM v2",
            "playbookID": "ArcSight ESM v2 Test"
        },
        {
            "integrations": "ArcSight ESM v2",
            "playbookID": "test Arcsight - Get events related to the Case"
        },
        {
            "integrations": "XFE",
            "playbookID": "XFE Test",
            "timeout": 140,
            "nightly": true
        },
        {
            "integrations": "McAfee Threat Intelligence Exchange",
            "playbookID": "search_endpoints_by_hash_-_tie_-_test",
            "timeout": 500
        },
        {
            "integrations": "iDefense",
            "playbookID": "iDefenseTest",
            "timeout": 300
        },
        {
            "integrations": "AbuseIPDB",
            "playbookID": "AbuseIPDB Test",
            "nightly": true
        },
        {
            "integrations": "AbuseIPDB",
            "playbookID": "AbuseIPDB PopulateIndicators Test",
            "nightly": true
        },
        {
            "integrations" : "jira",
            "playbookID" : "JiraCreateIssue-example-test"
        },
        {
            "integrations": "LogRhythm",
            "playbookID": "LogRhythm-Test-Playbook",
            "timeout": 200
        },
        {
            "integrations": "FireEye HX",
            "playbookID": "FireEye HX Test"
        },
        {
            "integrations": "Phish.AI",
            "playbookID": "PhishAi-Test"
        },
        {
            "integrations": "Phish.AI",
            "playbookID": "Test-Detonate URL - Phish.AI"
        },
        {
            "integrations": "Centreon",
            "playbookID": "Centreon-Test-Playbook"
        },
        {
            "playbookID": "ReadFile test"
        },
        {
            "integrations": "TruSTAR",
            "playbookID": "TruSTAR Test"
        },
        {
            "integrations": "AlphaSOC Wisdom",
            "playbookID": "AlphaSOC-Wisdom-Test"
        },
        {
            "integrations": "Jask",
            "playbookID": "Jask_Test",
            "fromversion": "4.1.0"
        },
        {
            "integrations": "Qualys",
            "playbookID": "Qualys-Test",
            "nightly": true
        },
        {
            "integrations": "Whois",
            "playbookID": "whois_test"
        },
        {
            "integrations": "RSA NetWitness Endpoint",
            "playbookID": "NetWitness Endpoint Test"
        },
        {
            "integrations": "Check Point Sandblast",
            "playbookID": "Sandblast_malicious_test"
        },
        {
            "playbookID": "TestMatchRegex"
        },
        {
            "integrations": "ActiveMQ",
            "playbookID": "ActiveMQ Test"
        },
        {
            "playbookID": "RegexGroups Test"
        },
        {
            "integrations": "Cisco pxGrid ISE",
            "playbookID": "cisco-ise-test-playbook"
        },
        {
            "integrations": "RSA NetWitness v11.1",
            "playbookID": "RSA NetWitness Test"
        },
        {
            "integrations": "Rasterize",
            "playbookID": "RasterizeImageTest"
        },
        {
            "playbookID": "ExifReadTest"
        },
        {
          "integrations": "Cuckoo Sandbox",
          "playbookID": "CuckooTest",
          "timeout": 700
        },
        {
            "integrations" : "VxStream",
            "playbookID" : "Test-Detonate URL - Crowdstrike",
            "timeout" : 1200
        },
        {
            "playbookID": "Detonate File - Generic Test",
            "timeout": 500
        },
        {
            "integrations": [
                "Lastline",
                "WildFire-v2",
                "SNDBOX",
                "VxStream",
                "McAfee Advanced Threat Defense"
            ],
            "playbookID" : "Detonate File - Generic Test",
            "timeout" : 2400,
            "nightly" : true
        },
        {
            "playbookID": "detonate_file_-_generic_test"
        },
        {
            "playbookID": "STIXParserTest"
        },
        {
           "playbookID": "Detonate URL - Generic Test",
           "timeout": 2000,
           "nightly": true,
           "integrations": [
             "McAfee Advanced Threat Defense",
             "VxStream",
             "Lastline"
           ]
        },
        {
            "playbookID": "ReadPDFFile-Test"
        },
        {
            "integrations": [
                "VirusTotal",
                "urlscan.io",
                "activedir"
            ],
            "instance_names": "virus_total_general",
            "playbookID": "entity_enrichment_generic_test",
            "timeout": 240
        },
        {
            "integrations": [
                "FalconHost",
                "McAfee Threat Intelligence Exchange",
                "carbonblackprotection",
                "carbonblack"
            ],
            "playbookID": "search_endpoints_by_hash_-_generic_-_test",
            "timeout": 500
        },
        {
            "integrations": "Zscaler",
            "playbookID": "Zscaler Test",
            "nightly": true,
            "timeout": 500
        },
        {
            "playbookID": "DemistoUploadFileToIncident Test",
            "integrations": "Demisto REST API"
        },
        {
            "playbookID": "DemistoUploadFile Test",
            "integrations": "Demisto REST API"
        },
        {
            "playbookID": "MaxMind Test",
            "integrations": "MaxMind GeoIP2"

        },
        {
            "playbookID": "Test_Sagemaker",
            "integrations": "AWS Sagemaker"

        },
        {
            "playbookID": "Phishing test - attachment",
            "timeout": 600,
            "nightly": true,
            "integrations": [
                "EWS Mail Sender",
                "Pwned",
                "Demisto REST API",
                "Palo Alto Minemeld"
            ]
        },
        {
            "playbookID": "Phishing test - Inline",
            "timeout": 500,
            "nightly": true,
            "integrations": [
                "EWS Mail Sender",
                "Pwned",
                "Demisto REST API",
                "Palo Alto Minemeld"
            ]
        },
        {
            "playbookID": "Phishing v2 Test - Attachment",
            "timeout": 600,
            "nightly": true,
            "integrations": [
                "EWS Mail Sender",
                "Pwned",
                "Demisto REST API",
                "Palo Alto Minemeld"
            ]
        },
        {
            "playbookID": "Phishing v2 Test - Inline",
            "timeout": 500,
            "nightly": true,
            "integrations": [
                "EWS Mail Sender",
                "Pwned",
                "Demisto REST API",
                "Palo Alto Minemeld"
            ]
        },
        {
            "integrations": "duo",
            "playbookID": "DUO Test Playbook"
        },
        {
            "playbookID": "SLA Scripts - Test"
        },
        {
            "playbookID": "PcapHTTPExtractor-Test"
        },
        {
            "playbookID": "Ping Test Playbook"
        },
        {
            "playbookID": "Active Directory Test",
            "instance_names": "active_directory_query_v2",
            "integrations": "Active Directory Query v2"
        },
        {
            "integrations": "Active Directory Query v2",
            "instance_names": "active_directory_query_v2_with_port_configuration",
            "playbookID": "Active Directory Query V2 configuration with port"
        },
        {
            "integrations": "mysql",
            "playbookID": "MySQL Test"
        },
        {
            "playbookID": "Email Address Enrichment - Generic v2 - Test"
        },
        {
            "integrations": "Phishme Intelligence",
            "playbookID": "Test - PhishMe Intelligence",
            "timeout": 500
        },
        {
            "integrations": "Google Resource Manager",
            "playbookID": "GoogleResourceManager-Test",
            "timeout": 500,
            "nightly": true
        },
        {
            "integrations": "Freshdesk",
            "playbookID": "Freshdesk-Test",
            "timeout": 500,
            "nightly": true
        },
        {
            "playbookID": "Autoextract - Test"
        },
        {
            "playbookID": "FilterByList - Test"
        },
        {
            "integrations": "Kafka V2",
            "playbookID": "Kafka Test"
        },
        {
            "playbookID": "File Enrichment - Generic v2 - Test",
            "instance_names": "virus_total_private_api_general",
            "integrations": [
                "VirusTotal - Private API",
                "Cylance Protect v2"
            ]
        },
        {
            "integrations": "McAfee Active Response",
            "playbookID": "Endpoint data collection test",
            "timeout": 500
        },
        {
            "integrations": "McAfee Active Response",
            "playbookID": "MAR - Endpoint data collection test",
            "timeout": 500
        },
        {

            "integrations": "DUO Admin",
            "playbookID": "DuoAdmin API test playbook"
        },
        {
            "playbookID": "TestShowScheduledEntries"
        },
        {
            "integrations": "Symantec Advanced Threat Protection",
            "playbookID": "Symantec ATP Test"

        },
        {
            "playbookID": "CheckDockerImageAvailableTest"
        },
        {
            "playbookID": "ExtractDomainFromEmailTest"
        },
        {
            "integrations": "Threat Grid",
            "playbookID": "Test-Detonate URL - ThreatGrid"
        },
        {
            "playbookID": "Account Enrichment - Generic v2 - Test",
            "integrations": "activedir"
        },
       {
            "playbookID": "Endpoint Enrichment - Generic v2 - Test",
            "integrations": [
                "FalconHost",
                "Cylance Protect",
                "carbonblack",
                "epo",
                "activedir"
            ]
        },
        {
            "playbookID": "EmailReputationTest",
            "integrations": "Pwned"
        },
        {
            "integrations": "Symantec Deepsight Intelligence",
            "playbookID": "Symantec Deepsight Test"
        },
        {
            "playbookID": "ExtractDomainFromEmailTest"
        },
        {
            "integrations": "Snowflake",
            "playbookID": "Snowflake-Test"
        },
        {
            "integrations": "Cisco Umbrella Investigate",
            "playbookID": "Domain Enrichment - Generic v2 - Test"
        },
        {
            "integrations": "Google BigQuery",
            "playbookID": "Google BigQuery Test"
        },
        {
            "integrations": "nmap",
            "playbookID": "af2f5a99-d70b-48c1-8c25-519732b733f2"
        },
        {
            "integrations": "Zoom",
            "playbookID": "Zoom_Test"
        },
        {
            "integrations": "Palo Alto Networks Cortex",
            "playbookID": "Palo Alto Networks Cortex Test",
            "fromversion": "4.1.0"
        },
        {
            "playbookID": "IP Enrichment - Generic v2 - Test",
            "integrations": "Threat Crowd",
            "fromversion": "4.1.0"
        },
        {
            "integrations": "Cherwell",
            "playbookID": "Cherwell Example Scripts - test"
        },
        {
            "integrations": "Cherwell",
            "playbookID": "Cherwell - test"
        },
        {
            "integrations": "CarbonBlackProtectionV2",
            "playbookID": "Carbon Black Enterprise Protection V2 Test"
        },
        {
            "integrations": "Active Directory Query v2",
            "instance_names": "active_directory_query_v2",
            "playbookID": "Test ADGetUser Fails with no instances 'Active Directory Query' (old version)"
        },
        {
            "integrations": "ANYRUN",
            "playbookID": "ANYRUN-Test"
        },
        {
            "integrations": "ANYRUN",
            "playbookID": "Detonate File - ANYRUN - Test"
        },
        {
            "integrations": "ANYRUN",
            "playbookID": "Detonate URL - ANYRUN - Test"
        },
        {
            "integrations": "ANYRUN",
            "playbookID": "Detonate File From URL - ANYRUN - Test"
        },
        {
<<<<<<< HEAD
            "integrations": "ANYRUN",
            "playbookID": "Detonate File From URL - ANYRUN - Test"
=======
            "integrations": "EclecticIQ Platform",
            "playbookID": "EclecticIQ Test"
        },
        {
            "integrations": "Google Cloud Compute",
            "playbookID": "GoogleCloudCompute-Test"
        },
        {
            "playbookID": "FormattingPerformance - Test",
            "fromversion": "5.0.0"
>>>>>>> 84bb46e5
        }
    ],
    "skipped_tests": {
        "domain_enrichment_generic_test": "Test is old and uses VirusTotal which has quota problems. The v2 playbook has a better test",
        "detonate_file_-_generic_test": "relevant only for v3.6",
        "url_enrichment_-_generic_test": "Deprecated playbook",
        "Lastline - testplaybook": "Checking the integration via Generic detonation playbooks, don't want to load the daily quota",
        "entity_enrichment_generic_test": "Flaky test - fails for changing reasons, requires more investigation (issue 16490)",
        "ArcSight Logger test": "Possibly outdated API calls",
        "Qualys-Test": "Test is failing on qualys-report-list not returning results, and also seems there's a proxy issue (issue 16486)",
        "Microsoft Graph Test": "DB is missing alerts to test on - in work of DevOps",
        "TruSTAR Test": "The test runs even when not supposed to, which causes its quota to run out",
        "TestDedupIncidentsByName": "skipped on purpose - this is part of the TestDedupIncidentsPlaybook - no need to execute separately as a test",
        "TestSafeBreach": "Instance configuration change causes test failure (issue 15909)",
        "Test-IsMaliciousIndicatorFound": "Unstable test (issue 15940)",
        "Test-Detonate URL - ThreatGrid": "Outdated test",
        "ip_enrichment_generic_test": "Need to check if test is valid, and the playbook is going to be deprecated now.",
        "email_test": "Old test for deprecated playbook. Need to check if test is even valid",
        "JoeSecurityTestDetonation": "command joe-download-report fails (issue 16118)",
        "af2f5a99-d70b-48c1-8c25-519732b733f2": "Added here because test existed but was not configured - need to review the test",
        "Zoom_test": "Added here because test existed but was not configured - need to review the test",
        "Test - CrowdStrike Falcon": "Test is unmockable, and has its data deleted every few weeks"
    },
    "skipped_integrations": {
      "_comment": "~~~ NO INSTANCE - will not be resolved ~~~",
        "FortiGate": "License expired, and not going to get one (issue 14723)",
        "Attivo Botsink": "no instance, not going to get it",
        "VMware": "no License, and probably not going to get it",
        "AWS Sagemaker": "License expired, and probably not going to get it",
        "Symantec MSS": "No instance, probably not going to get it (issue 15513)",
        "EclecticIQ Platform": "Instance Issues",
        "Google Cloud Compute": "Can't test yet",


      "_comment": "~~~ INSTANCE ISSUES ~~~",
        "Tufin": "Calls to instance return 502 error. @itay reached out (issue 16441)",
        "Dell Secureworks": "Instance locally installed on @liorblob PC",
        "MimecastV2": "Several issues with instance",
        "Netskope": "instance is down",
        "Farsight DNSDB": "No instance (issue 15512)",
        "Service Manager": "Expired license",
        "carbonblackprotection": "License expired",
        "icebrg": "Requires BD (issue 14312)",
        "Freshdesk": "Trial account expired",
        "Threat Grid": "instance problem (issue 16197)",
        "Kafka V2": "Can not connect to instance from remote",
        "Check Point Sandblast": "No access (issue 15948)",
        "IntSights": "Account Expired (issue #16351)",
        "Remedy AR": "getting 'Not Found' in test button",
        "XFE": "License expired",
        "RedLock": "Credentials and API problems (issue 15493)",
        "Salesforce": "User and password expired (issue 15901)",
        "RedCanary": "License expired",
        "LogRhythm": "Need to fix SOAP api",
        "ANYRUN": "No instance",
        "Snowflake": "Looks like account expired, needs looking into",

      "_comment": "~~~ UNSTABLE ~~~",
        "ServiceNow": "Instance goes to hibernate every few hours",
        "Tanium": "Instance is not stable (issue 15497)",
        "Whois": "Host periodically bans connection",
        "Tenable.sc": "unstable instance",
        "Tenable.io": "Unstable instance (issue 16115)",

      "_comment": "~~~ OTHER ~~~",
        "iDefense": "DevOps investigation",
        "RSA NetWitness Endpoint": "Instance is down, waiting for devops to rebuild",
        "BitDam": "Changes in service (issue #16247)",
        "Zoom": "Added here because test existed but was not configured - need to review the test",
        "Palo Alto Networks Cortex": "Changing the auth flow, will unskip when ready",

      "_comment": "~~~ QUOTA ISSUES ~~~",
        "Joe Security": "Monthly quota exceeded, remove from skipped on or after April 1st",
        "Google Resource Manager": "Cannot create projects because have reached alloted quota."
    },
    "nigthly_integrations": [
        "Lastline",
        "TruSTAR"
    ],
    "unmockable_integrations": {
        "Google BigQuery": "SSL problem",
        "CarbonBlackProtectionV2": "Mocking makes fetch incidents fail",
        "Palo Alto Networks Cortex": "SDK",
        "Devo": "Pending Check",
        "Jask": "Integration requires SSL",
        "CrowdstrikeFalcon": "Mock recording fails, and fails while trying to record a new recording",
        "TCPIPUtils": "Integration requires SSL",
        "Palo Alto Minemeld": "Pending check: issue 16072",
        "PagerDuty v2": "Integration requires SSL",
        "Autofocus": "JS integration, problem listed in issue 15544",
        "Panorama": "Pending check: issue 16122",
        "RTIR": "Pending check: issue 16072",
        "GRR": "Pending check: issue 16072",
        "PageDuty": "Pending check: issue 16072",
        "carbonblackliveresponse": "Pending check: issue 16072",
        "RecordedFuture": "Pending check: issue 16072",
        "AbuseIPDB": "Pending check: issue 16072",
        "FireEye HX": "Pending check: issue 16072",
        "EWS Mail Sender": "Inconsistent test (playback fails, record succeeds)",
        "EWS v2": "Inconsistent test (playback fails, record succeeds)",
        "Alexa Rank Indicator": "Integration should never use proxy",
        "Pwned": "Integration has no proxy checkbox",
        "Luminate": "Integration has no proxy checkbox",
        "dnstwist": "Integration has no proxy checkbox",
        "CVE Search": "Integration has no proxy checkbox",
        "Shodan": "Integration has no proxy checkbox",
        "Gmail": "Integration has no proxy checkbox",
        "Lastline": "JS integration, problem listed in this issue https://github.com/demisto/etc/issues/15544",
        "OpenPhish": "JS integration, problem listed in this issue https://github.com/demisto/etc/issues/15544",
        "VxStream": "JS integration, problem listed in this issue https://github.com/demisto/etc/issues/15544. Detonate URL: Large mock file.",
        "ThreatExchange": "JS integration, problem listed in this issue https://github.com/demisto/etc/issues/15544",
        "wildfire": "JS integration, problem listed in this issue https://github.com/demisto/etc/issues/15544",
        "FalconHost": "JS integration, problem listed in this issue https://github.com/demisto/etc/issues/15544",
        "VirusTotal": "JS integration, problem listed in this issue https://github.com/demisto/etc/issues/15544",
        "VirusTotal - Private API": "Issues with proxy name and default values",
        "carbonblack-v2": "JS integration, problem listed in this issue https://github.com/demisto/etc/issues/15544",
        "PhishTank": "Pending merge of branch proxy-unsecure-checks",
        "Cisco Meraki": "Pending merge of branch proxy-unsecure-checks",
        "epo": "Pending merge of branch proxy-unsecure-checks",
        "FalconIntel": "Pending merge of branch proxy-unsecure-checks",
        "ipinfo": "Pending merge of branch proxy-unsecure-checks",
        "RSA NetWitness Packets and Logs": "Pending merge of branch proxy-unsecure-checks",
        "SNDBOX": "Pending merge of branch proxy-unsecure-checks",
        "GoogleSafeBrowsing": "Pending merge of branch proxy-unsecure-checks",
        "BigFix": "Pending merge of branch proxy-unsecure-checks",
        "Cisco Umbrella Investigate": "Pending merge of branch proxy-unsecure-checks",
        "InfoArmor VigilanteATI": "Pending merge of branch proxy-unsecure-checks",
        "Rapid7 Nexpose": "Pending merge of branch proxy-unsecure-checks",
        "urlscan.io": "Pending merge of branch proxy-unsecure-checks",
        "Threat Grid": "Pending merge of branch proxy-unsecure-checks",
        "OTRS": "Pending merge of branch proxy-unsecure-checks",
        "McAfee Advanced Threat Defense": "Pending merge of branch proxy-unsecure-checks",
        "Preempt": "Insecure has a non empty default value, will require fixing and merging",
        "Cybereason": "Insecure has a non empty default value, will require fixing and merging",
        "Cuckoo Sandbox": "Proxy has a non empty default value, will require fixing and merging",
        "Phishme Intelligence": "Proxy has a non empty default value, will require fixing and merging",
        "HashiCorp Vault": "Test fails with mock - need to test without mock",
        "google": "'unsecure' parameter not working",
        "Check Point Sandblast": "Test fails with mock - need to test without mock",
        "Anomali ThreatStream": "'proxy' parameter not working",
        "Active Directory Query v2": "Checking",
        "MaxMind GeoIP2": "Checking",
        "AlphaSOC Wisdom": "Checking",
        "Phish.AI": "Checking",
        "jira": "Checking",
        "ArcSight ESM v2": "Checking",
        "Cylance Protect": "Checking",
        "ReversingLabs A1000": "Checking",
        "ReversingLabs Titanium Cloud": "No Unsecure checkbox. proxy trying to connect when disabled.",
        "Cylance Protect v2": "Checking",
        "SafeBreach": "Checking",
        "Symantec Endpoint Protection V2": "Checking",
        "McAfee ESM-v10": "Checking",
        "Salesforce": "Checking",
        "okta": "Checking",
        "WhatsMyBrowser": "Checking",
        "Check Point": "Checking",
        "Awake Security": "Checking",
        "CIRCL": "Checking",
        "Thinkst Canary": "Checking",
        "Cymon": "Checking",
        "SplunkPy": "Checking",
        "Symantec Advanced Threat Protection": "Checking",
        "ProtectWise": "Nightly - Checking",
        "Tenable.io": "Nightly - Checking",
        "google-vault": "Nightly - Checking",
        "Intezer": "Nightly - Checking",
        "RSA Archer": "Nightly - Checking",
        "McAfee NSM": "Nightly - Checking",
        "Forcepoint": "Nightly - Checking",
        "RedCanary": "Nightly - Checking",
        "Whois": "Integration socks proxy on tcp connection not http/s",
        "SCADAfence CNM": "might be dynamic test",
        "Recorded Future": "might be dynamic test",
        "QRadar": "might be dynamic test",
        "Centreon": "might be dynamic test",
        "Cisco pxGrid ISE": "might be dynamic test",
        "RSA NetWitness v11.1": "might be dynamic test",
        "Signal Sciences WAF": "error with certificate",
        "Zscaler": "might be dynamic test",
        "Skyformation": "Failure to connect to proxy",
        "Remedy AR": "Failure to connect to proxy",
        "Snowflake": "Isn't working with mocking enabled - needs investigation",
        "Google Cloud Compute": "checking",
        "jira-v2": "inconsistent test (uploads randomly generated file each time)",
        "Microsoft Graph User": "checking",
        "Cherwell": "HTTPConnectionPool(host='172.17.0.1', port=9997): Max retries exceeded with url: http://ec2-18-194-166-130.eu-central-1.compute.amazonaws.com/CherwellAPI/token (Caused by ProxyError('Cannot connect to proxy"
    }
}<|MERGE_RESOLUTION|>--- conflicted
+++ resolved
@@ -1354,10 +1354,10 @@
             "playbookID": "Detonate File From URL - ANYRUN - Test"
         },
         {
-<<<<<<< HEAD
-            "integrations": "ANYRUN",
-            "playbookID": "Detonate File From URL - ANYRUN - Test"
-=======
+            "integrations": "Netcraft",
+            "playbookID": "Netcraft test"
+        },
+        {
             "integrations": "EclecticIQ Platform",
             "playbookID": "EclecticIQ Test"
         },
@@ -1368,7 +1368,6 @@
         {
             "playbookID": "FormattingPerformance - Test",
             "fromversion": "5.0.0"
->>>>>>> 84bb46e5
         }
     ],
     "skipped_tests": {
