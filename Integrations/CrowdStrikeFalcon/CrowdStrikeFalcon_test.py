import pytest
import os
import demistomock as demisto
from CommonServerPython import outputPaths, entryTypes

RETURN_ERROR_TARGET = 'CrowdStrikeFalcon.return_error'
SERVER_URL = 'https://4.4.4.4'


@pytest.fixture(autouse=True)
def get_access_token(requests_mock, mocker):
    mocker.patch.object(
        demisto,
        'params',
        return_value={
            'url': SERVER_URL,
            'proxy': True
        }
    )
    requests_mock.post(
        f'{SERVER_URL}/oauth2/token',
        json={
            'access_token': 'token'
        },
        status_code=200
    )


def test_timestamp_length_equalization():
    from CrowdStrikeFalcon import timestamp_length_equalization
    timestamp_in_millisecond = 1574585006000
    timestamp_in_seconds = 1574585015

    timestamp_in_millisecond_after, timestamp_in_seconds_after = timestamp_length_equalization(timestamp_in_millisecond,
                                                                                               timestamp_in_seconds)

    assert timestamp_in_millisecond_after == 1574585006000
    assert timestamp_in_seconds_after == 1574585015000

    timestamp_in_seconds_after, timestamp_in_millisecond_after = timestamp_length_equalization(timestamp_in_seconds,
                                                                                               timestamp_in_millisecond)

<<<<<<< HEAD
    assert timestamp_in_millisecond_after == 1574585006000
    assert timestamp_in_seconds_after == 1574585015000
=======
    assert timestamp_in_millisecond_after == 1574585006
    assert timestamp_in_seconds_after == 1574585015


def test_run_command_failure_sensor_offline(requests_mock, mocker):
    from CrowdStrikeFalcon import run_command
    return_error_mock = mocker.patch(RETURN_ERROR_TARGET)
    mocker.patch.object(
        demisto,
        'args',
        return_value={
            'host_ids': '284771ee197e422d5176d6634a62b934',
            'command_type': 'ls',
            'full_command': 'cd C:\some_directory'
        }
    )
    error_object = {
        "meta": {
            "query_time": 0.505762223,
            "powered_by": "empower-api",
            "trace_id": "07kk11c3-496g-42df-9157-834e499e279d"
        },
        "batch_id": "",
        "resources": {
            "284771ee197e422d5176d6634a62b934": {
                "session_id": "",
                "complete": False,
                "stdout": "",
                "stderr": "",
                "aid": "284771ee197e422d5176d6634a62b934",
                "errors": [
                    {
                        "code": 40407,
                        "message": "Sensor appears to be offline"
                    }
                ],
                "query_time": 0
            }
        },
        "errors": [
            {
                "code": 404,
                "message": "no successful hosts initialized on RTR"
            }
        ]
    }
    requests_mock.post(
        f'{SERVER_URL}/real-time-response/combined/batch-init-session/v1',
        json={
            'batch_id': 'batch_id'
        },
        status_code=201
    )
    requests_mock.post(
        f'{SERVER_URL}/real-time-response/combined/batch-command/v1',
        json=error_object,
        status_code=404,
        reason='Not found'
    )
    run_command()
    assert return_error_mock.call_count == 1
    err_msg = return_error_mock.call_args[0][0]
    assert err_msg == 'Error in API call to CrowdStrike Falcon: code: 404 - ' \
                      'reason: Not found\nHost ID 284771ee197e422d5176d6634a62b934 - Sensor appears to be offline'


def test_run_command_read_scope(requests_mock, mocker):
    from CrowdStrikeFalcon import run_command
    response = {
        'meta': {
            'query_time': 1.178901572,
            'powered_by': 'empower-api',
            'trace_id': '07kk11c3-496g-42df-9157-834e499e279d'
        },
        'combined': {
            'resources': {
                '284771ee197e422d5176d6634a62b934': {
                    'session_id': '1113b475-2c28-4486-8617-d000b8f3bc8d',
                    'task_id': 'e0149c46-4ba0-48c9-9e98-49b806a0033f',
                    'complete': True,
                    'stdout': 'Directory listing for C:\\ -\n\n'
                              'Name                                     Type         Size (bytes)    Size (MB)       '
                              'Last Modified (UTC-5)     Created (UTC-5)          \n----                             '
                              '        ----         ------------    ---------       ---------------------     -------'
                              '--------          \n$Recycle.Bin                             <Directory>  --          '
                              '    --              11/27/2018 10:54:44 AM    9/15/2017 3:33:40 AM     \nITAYDI       '
                              '                            <Directory>  --              --              11/19/2018 1:'
                              '31:42 PM     11/19/2018 1:31:42 PM    ',
                    'stderr': '',
                    'base_command': 'ls',
                    'aid': '284771ee197e422d5176d6634a62b934',
                    'errors': None,
                    'query_time': 1.1783866060000001
                }
            }
        },
        'errors': []
    }
    mocker.patch.object(
        demisto,
        'args',
        return_value={
            'host_ids': '284771ee197e422d5176d6634a62b934',
            'command_type': 'ls',
            'full_command': 'ls C:\\'
        }
    )
    requests_mock.post(
        f'{SERVER_URL}/real-time-response/combined/batch-init-session/v1',
        json={
            'batch_id': 'batch_id'
        },
        status_code=201
    )
    requests_mock.post(
        f'{SERVER_URL}/real-time-response/combined/batch-command/v1',
        json=response,
        status_code=201
    )
    results = run_command()
    expected_results = {
        'CrowdStrike': {
            'Command': [{
                'HostID': '284771ee197e422d5176d6634a62b934',
                'Stdout': 'Directory listing for C:\\ -\n\n'
                'Name                                     Type         Size (bytes)    Size (MB)       '
                'Last Modified (UTC-5)     Created (UTC-5)          \n----                             '
                '        ----         ------------    ---------       ---------------------     -------'
                '--------          \n$Recycle.Bin                             <Directory>  --          '
                '    --              11/27/2018 10:54:44 AM    9/15/2017 3:33:40 AM     \nITAYDI       '
                '                            <Directory>  --              --              11/19/2018 1:'
                '31:42 PM     11/19/2018 1:31:42 PM    ',
                'Stderr': '',
                'BaseCommand': 'ls',
                'Command': 'ls C:\\'
            }]
        }
    }
    assert results['EntryContext'] == expected_results


def test_run_command_write_scope(requests_mock, mocker):
    from CrowdStrikeFalcon import run_command
    response = {
        "combined": {
            "resources": {
                "284771ee197e422d5176d6634a62b934": {
                    "aid": "284771ee197e422d5176d6634a62b934",
                    "base_command": "mkdir",
                    "complete": True,
                    "errors": None,
                    "query_time": 0.478191482,
                    "session_id": "ed0743e0-b156-4f98-8bbb-7a720a4192cf",
                    "stderr": "",
                    "stdout": "C:\\demistotest1",
                    "task_id": "e579eee6-ce7a-487c-8fef-439ebc9c3bc0"
                }
            }
        },
        "errors": [],
        "meta": {
            "powered_by": "empower-api",
            "query_time": 0.478696373,
            "trace_id": "07kk11c3-496g-42df-9157-834e499e279d"
        }
    }
    mocker.patch.object(
        demisto,
        'args',
        return_value={
            'host_ids': '284771ee197e422d5176d6634a62b934',
            'command_type': 'mkdir',
            'full_command': 'mkdir C:\\demistotest1',
            'scope': 'write'
        }
    )
    requests_mock.post(
        f'{SERVER_URL}/real-time-response/combined/batch-init-session/v1',
        json={
            'batch_id': 'batch_id'
        },
        status_code=201
    )
    requests_mock.post(
        f'{SERVER_URL}/real-time-response/combined/batch-active-responder-command/v1',
        json=response,
        status_code=201
    )
    results = run_command()
    expected_results = {
        'CrowdStrike': {
            'Command': [{
                'HostID': '284771ee197e422d5176d6634a62b934',
                'Stdout': 'C:\\demistotest1',
                'Stderr': '',
                'BaseCommand': 'mkdir',
                'Command': 'mkdir C:\\demistotest1'
            }]
        }
    }
    assert results['EntryContext'] == expected_results


def test_run_command_with_stderr(requests_mock, mocker):
    from CrowdStrikeFalcon import run_command
    response = {
        "combined": {
            "resources": {
                "284771ee197e422d5176d6634a62b934": {
                    "aid": "284771ee197e422d5176d6634a62b934",
                    "base_command": "runscript",
                    "complete": True,
                    "errors": None,
                    "query_time": 4.111527091,
                    "session_id": "4d41588e-8455-4f0f-a3ee-0515922a8d94",
                    "stderr": "The term 'somepowershellscript' is not recognized as the name of a cmdlet, function,"
                              " script file, or operable program. Check the spelling of the name, or if a path was "
                              "included, verify that the path is correct and try again.",
                    "stdout": "",
                    "task_id": "6d78e0ab-ec8a-4a5b-a948-1dca6381a9d1"
                }
            }
        },
        "errors": [],
        "meta": {
            "powered_by": "empower-api",
            "query_time": 4.112103195,
            "trace_id": "07kk11c3-496g-42df-9157-834e499e279d"
        }
    }
    mocker.patch.object(
        demisto,
        'args',
        return_value={
            'host_ids': '284771ee197e422d5176d6634a62b934',
            'command_type': 'runscript',
            'full_command': 'runscript -CloudFile=InvalidPowerShellScript',
            'scope': 'admin'
        }
    )
    requests_mock.post(
        f'{SERVER_URL}/real-time-response/combined/batch-init-session/v1',
        json={
            'batch_id': 'batch_id'
        },
        status_code=201
    )
    requests_mock.post(
        f'{SERVER_URL}/real-time-response/combined/batch-admin-command/v1',
        json=response,
        status_code=201
    )
    results = run_command()
    expected_results = {
        'CrowdStrike': {
            'Command': [{
                'HostID': '284771ee197e422d5176d6634a62b934',
                'Stdout': '',
                'Stderr': "The term 'somepowershellscript' is not recognized as the name of a cmdlet, function,"
                          " script file, or operable program. Check the spelling of the name, or if a path was "
                          "included, verify that the path is correct and try again.",
                'BaseCommand': 'runscript',
                'Command': 'runscript -CloudFile=InvalidPowerShellScript'
            }]
        }
    }
    assert results['EntryContext'] == expected_results


def test_run_script(requests_mock, mocker):
    from CrowdStrikeFalcon import run_script_command
    response = {
        "combined": {
            "resources": {
                "284771ee197e422d5176d6634a62b934": {
                    "aid": "284771ee197e422d5176d6634a62b934",
                    "base_command": "runscript",
                    "complete": True,
                    "errors": None,
                    "query_time": 4.111527091,
                    "session_id": "4d41588e-8455-4f0f-a3ee-0515922a8d94",
                    "stderr": "",
                    "stdout": 'Hello, World!',
                    "task_id": "6d78e0ab-ec8a-4a5b-a948-1dca6381a9d1"
                }
            }
        },
        "errors": [],
        "meta": {
            "powered_by": "empower-api",
            "query_time": 4.112103195,
            "trace_id": "07kk11c3-496g-42df-9157-834e499e279d"
        }
    }
    mocker.patch.object(
        demisto,
        'args',
        return_value={
            'host_id': '284771ee197e422d5176d6634a62b934',
            'raw': "Write-Output 'Hello, World!"
        }
    )
    requests_mock.post(
        f'{SERVER_URL}/real-time-response/combined/batch-init-session/v1',
        json={
            'batch_id': 'batch_id'
        },
        status_code=201
    )
    requests_mock.post(
        f'{SERVER_URL}/real-time-response/combined/batch-admin-command/v1',
        json=response,
        status_code=201
    )
    results = run_script_command()
    expected_results = {
        'CrowdStrike': {
            'Command': [{
                'HostID': '284771ee197e422d5176d6634a62b934',
                'Stdout': 'Hello, World!',
                'Stderr': '',
                'BaseCommand': 'runscript',
                'Command': "runscript -Raw=Write-Output 'Hello, World!"
            }]
        }
    }
    assert results['EntryContext'] == expected_results


def test_run_script_failure_bad_inputs(mocker):
    from CrowdStrikeFalcon import run_script_command

    # test failure given both script_name and raw arguments
    mocker.patch.object(
        demisto,
        'args',
        return_value={
            'script_name': 'iloveny',
            'raw': 'RAWR'
        }
    )
    with pytest.raises(ValueError) as e:
        run_script_command()
    assert str(e.value) == 'Only one of the arguments script_name or raw should be provided, not both.'

    # test failure none of the arguments script_name and raw given
    mocker.patch.object(
        demisto,
        'args',
        return_value={}
    )
    with pytest.raises(ValueError) as e:
        run_script_command()
    assert str(e.value) == 'One of the arguments script_name or raw must be provided, none given.'


def test_upload_script_given_content(requests_mock, mocker):
    from CrowdStrikeFalcon import upload_script_command
    response = {
        "meta": {
            "query_time": 0.782968846,
            "writes": {
                "resources_affected": 1
            },
            "powered_by": "empower",
            "trace_id": "07kk11c3-496g-42df-9157-834e499e279d"
        }
    }
    requests_mock.post(
        f'{SERVER_URL}/real-time-response/entities/scripts/v1',
        json=response,
        status_code=200
    )
    mocker.patch.object(
        demisto,
        'args',
        return_value={
            'name': 'iloveny',
            'content': "Write-Output 'Hello, World!'"
        }
    )
    results = upload_script_command()
    assert results['HumanReadable'] == 'The script was uploaded successfully'
    assert results['Contents'] == response


def test_upload_script_given_file(requests_mock, mocker):
    from CrowdStrikeFalcon import upload_script_command
    response = {
        "meta": {
            "query_time": 0.782968846,
            "writes": {
                "resources_affected": 1
            },
            "powered_by": "empower",
            "trace_id": "07kk11c3-496g-42df-9157-834e499e279d"
        }
    }
    requests_mock.post(
        f'{SERVER_URL}/real-time-response/entities/scripts/v1',
        json=response,
        status_code=200
    )
    mocker.patch.object(
        demisto,
        'args',
        return_value={
            'name': 'iloveny',
            'entry_id': '23@32'
        }
    )
    mocker.patch.object(
        demisto,
        'getFilePath',
        return_value={
            'path': 'test_data/HelloWorld.ps1',
            'name': 'HelloWorld.ps1'
        }
    )
    mocker.patch.object(demisto, 'results')
    results = upload_script_command()
    assert results['HumanReadable'] == 'The script was uploaded successfully'
    assert results['Contents'] == response


def test_upload_script_failure_already_exists(requests_mock, mocker):
    from CrowdStrikeFalcon import upload_script_command
    response = {
        "meta": {
            "query_time": 0.01543348,
            "powered_by": "empower",
            "trace_id": "07kk11c3-496g-42df-9157-834e499e279d"
        },
        "errors": [
            {
                "code": 409,
                "message": "file with given name already exists"
            }
        ]
    }
    requests_mock.post(
        f'{SERVER_URL}/real-time-response/entities/scripts/v1',
        json=response,
        status_code=409,
        reason='Conflict'
    )
    mocker.patch.object(
        demisto,
        'args',
        return_value={
            'name': 'iloveny',
            'content': "Write-Output 'Hello, World!'"
        }
    )
    return_error_mock = mocker.patch(RETURN_ERROR_TARGET)
    upload_script_command()
    assert return_error_mock.call_count == 1
    err_msg = return_error_mock.call_args[0][0]
    assert err_msg == 'Error in API call to CrowdStrike Falcon: code: 409 - ' \
                      'reason: Conflict\nfile with given name already exists'


def test_upload_script_failure_bad_inputs(requests_mock, mocker):
    from CrowdStrikeFalcon import upload_script_command

    # test failure given both content and entry_id arguments
    mocker.patch.object(
        demisto,
        'args',
        return_value={
            'name': 'iloveny',
            'content': "Write-Output 'Hello, World!'",
            'entry_id': '23@32'
        }
    )
    with pytest.raises(ValueError) as e:
        upload_script_command()
    assert str(e.value) == 'Only one of the arguments entry_id or content should be provided, not both.'

    # test failure none of the arguments content and entry_id given
    mocker.patch.object(
        demisto,
        'args',
        return_value={
            'name': 'iloveny'
        }
    )
    with pytest.raises(ValueError) as e:
        upload_script_command()
    assert str(e.value) == 'One of the arguments entry_id or content must be provided, none given.'


def test_get_script_without_content(requests_mock, mocker):
    from CrowdStrikeFalcon import get_script_command
    script_id = 'le10098bf0e311e989190662caec3daa_94cc8c55556741faa1d82bd1faabfb4a'
    response = {
        "meta": {
            "powered_by": "empower-api",
            "query_time": 0.082774607,
            "trace_id": "0f047130-1ea2-44cb-a178-e5a85b2ad55a"
        },
        "resources": [
            {
                "created_by": "spongobob@demisto.com",
                "created_by_uuid": "94cc8c66-5447-41ft-a1d8-2bd1faabfb9q",
                "created_timestamp": "2019-10-17T13:41:48.487520845Z",
                "description": "Demisto",
                "file_type": "script",
                "id": script_id,
                "modified_by": "spongobob@demisto.com",
                "modified_timestamp": "2019-10-17T13:41:48.487521161Z",
                "name": "Demisto",
                "permission_type": "private",
                "run_attempt_count": 0,
                "run_success_count": 0,
                "sha256": "5a4440f2b9ce60b070e98c304370050446a2efa4b3850550a99e4d7b8f447fcc",
                "size": 4444,
                'write_access': True
            }
        ]
    }
    mocker.patch.object(demisto, 'results')
    mocker.patch.object(
        demisto,
        'args',
        return_value={
            'script_id': script_id
        }
    )
    requests_mock.get(
        f'{SERVER_URL}/real-time-response/entities/scripts/v1?ids={script_id}',
        json=response,
        status_code=200
    )
    results = get_script_command()
    expected_results = {
        'CrowdStrike': {
            'Script(val.ID === obj.ID)': {
                'CreatedBy': 'spongobob@demisto.com',
                'CreatedTime': '2019-10-17T13:41:48.487520845Z',
                'Description': 'Demisto',
                'ID': 'le10098bf0e311e989190662caec3daa_94cc8c55556741faa1d82bd1faabfb4a',
                'ModifiedBy': 'spongobob@demisto.com',
                'ModifiedTime': '2019-10-17T13:41:48.487521161Z',
                'Name': 'Demisto',
                'Permission': 'private',
                'SHA256': '5a4440f2b9ce60b070e98c304370050446a2efa4b3850550a99e4d7b8f447fcc',
                'RunAttemptCount': 0,
                'RunSuccessCount': 0,
                'WriteAccess': True
            }
        }
    }
    assert results['EntryContext'] == expected_results
    # verify there was no file returned as there no file content was returned
    assert demisto.results.call_count == 0


def test_get_script_with_content(requests_mock, mocker, request):
    from CrowdStrikeFalcon import get_script_command
    script_id = 'le10098bf0e311e989190662caec3daa_94cc8c55556741faa1d82bd1faabfb4a'
    script_content = "function Demisto {}"
    response = {
        "meta": {
            "powered_by": "empower-api",
            "query_time": 0.082774607,
            "trace_id": "0f047130-1ea2-44cb-a178-e5a85b2ad55a"
        },
        "resources": [
            {
                "content": script_content,
                "created_by": "spongobob@demisto.com",
                "created_by_uuid": "94cc8c66-5447-41ft-a1d8-2bd1faabfb9q",
                "created_timestamp": "2019-10-17T13:41:48.487520845Z",
                "description": "Demisto",
                "file_type": "script",
                "id": script_id,
                "modified_by": "spongobob@demisto.com",
                "modified_timestamp": "2019-10-17T13:41:48.487521161Z",
                "name": "Demisto",
                "permission_type": "private",
                "run_attempt_count": 0,
                "run_success_count": 0,
                "sha256": "5a4440f2b9ce60b070e98c304370050446a2efa4b3850550a99e4d7b8f447fcc",
                "size": 4444,
                'write_access': True
            }
        ]
    }
    file_name = '1_test_file_result'

    def cleanup():
        try:
            os.remove(file_name)
        except OSError:
            pass

    request.addfinalizer(cleanup)
    mocker.patch.object(demisto, 'uniqueFile', return_value="test_file_result")
    mocker.patch.object(demisto, 'investigation', return_value={'id': '1'})
    mocker.patch.object(demisto, 'results')
    mocker.patch.object(
        demisto,
        'args',
        return_value={
            'script_id': script_id
        }
    )
    requests_mock.get(
        f'{SERVER_URL}/real-time-response/entities/scripts/v1?ids={script_id}',
        json=response,
        status_code=200
    )
    results = get_script_command()
    expected_results = {
        'CrowdStrike': {
            'Script(val.ID === obj.ID)': {
                'CreatedBy': 'spongobob@demisto.com',
                'CreatedTime': '2019-10-17T13:41:48.487520845Z',
                'Description': 'Demisto',
                'ID': 'le10098bf0e311e989190662caec3daa_94cc8c55556741faa1d82bd1faabfb4a',
                'ModifiedBy': 'spongobob@demisto.com',
                'ModifiedTime': '2019-10-17T13:41:48.487521161Z',
                'Name': 'Demisto',
                'Permission': 'private',
                'SHA256': '5a4440f2b9ce60b070e98c304370050446a2efa4b3850550a99e4d7b8f447fcc',
                'RunAttemptCount': 0,
                'RunSuccessCount': 0,
                'WriteAccess': True
            }
        }
    }
    assert results['EntryContext'] == expected_results
    # verify there was file returned
    assert demisto.results.call_count == 1
    results = demisto.results.call_args[0]
    assert len(results) == 1
    assert results[0]['Type'] == entryTypes['file']
    assert results[0]['File'] == 'Demisto.ps1'
    with open(file_name, 'rb') as f:
        assert f.read().decode() == script_content


def test_get_script_does_not_exist(requests_mock, mocker):
    from CrowdStrikeFalcon import get_script_command
    script_id = 'le10098bf0e311e989190662caec3daa_94cc8c55556741faa1d82bd1faabfb4a'
    response = {
        "meta": {
            "powered_by": "empower-api",
            "query_time": 0.082774607,
            "trace_id": "0f047130-1ea2-44cb-a178-e5a85b2ad55a"
        },
        "resources": []
    }
    mocker.patch.object(
        demisto,
        'args',
        return_value={
            'script_id': script_id
        }
    )
    requests_mock.get(
        f'{SERVER_URL}/real-time-response/entities/scripts/v1?ids={script_id}',
        json=response,
        status_code=200
    )

    assert get_script_command() == 'No script found.'


def test_delete_script(requests_mock, mocker):
    from CrowdStrikeFalcon import delete_script_command
    script_id = 'le10098bf0e311e989190662caec3daa_94cc8c55556741faa1d82bd1faabfb4a'
    response = {
        "meta": {
            "query_time": 0.535416674,
            "writes": {
                "resources_affected": 1
            },
            "powered_by": "empower",
            "trace_id": "b48fc444-8e80-48bf-akbf-281fb9471e5g"
        }
    }
    mocker.patch.object(
        demisto,
        'args',
        return_value={
            'script_id': script_id
        }
    )
    requests_mock.delete(
        f'{SERVER_URL}/real-time-response/entities/scripts/v1?ids={script_id}',
        json=response,
        status_code=200
    )

    assert delete_script_command()['HumanReadable'] == f'Script {script_id} was deleted successfully'


def test_delete_script_failure_insufficient_permissions(requests_mock, mocker):
    from CrowdStrikeFalcon import delete_script_command
    script_id = 'le10098bf0e311e989190662caec3daa_94cc8c55556741faa1d82bd1faabfb4a'
    response = {
        "meta": {
            "query_time": 0.001585675,
            "powered_by": "crowdstrike-api-gateway",
            "trace_id": "01fcdbc6-6319-42e4-8ab1-b3edca76aa2c"
        },
        "errors": [
            {
                "code": 403,
                "message": "access denied, authorization failed"
            }
        ]
    }
    mocker.patch.object(
        demisto,
        'args',
        return_value={
            'script_id': script_id
        }
    )
    requests_mock.delete(
        f'{SERVER_URL}/real-time-response/entities/scripts/v1?ids={script_id}',
        json=response,
        status_code=403,
        reason='Forbidden'
    )
    return_error_mock = mocker.patch(RETURN_ERROR_TARGET)
    delete_script_command()
    assert return_error_mock.call_count == 1
    err_msg = return_error_mock.call_args[0][0]
    assert err_msg == 'Error in API call to CrowdStrike Falcon: code: 403 - ' \
                      'reason: Forbidden\naccess denied, authorization failed'


def test_delete_script_failure_not_found(requests_mock, mocker):
    from CrowdStrikeFalcon import delete_script_command
    script_id = 'le10098bf0e311e989190662caec3daa_94cc8c55556741faa1d82bd1faabfb4a'
    response = {
        "meta": {
            "query_time": 0.001585675,
            "powered_by": "empower",
            "trace_id": "01fcdbc6-6319-42e4-8ab1-b3edca76aa2c"
        },
        "errors": [
            {
                "code": 404,
                "message": "Could not find file for deletion"
            }
        ]
    }
    mocker.patch.object(
        demisto,
        'args',
        return_value={
            'script_id': script_id
        }
    )
    requests_mock.delete(
        f'{SERVER_URL}/real-time-response/entities/scripts/v1?ids={script_id}',
        json=response,
        status_code=404,
        reason='Not Found'
    )
    return_error_mock = mocker.patch(RETURN_ERROR_TARGET)
    delete_script_command()
    assert return_error_mock.call_count == 1
    err_msg = return_error_mock.call_args[0][0]
    assert err_msg == 'Error in API call to CrowdStrike Falcon: code: 404 - ' \
                      'reason: Not Found\nCould not find file for deletion'


def test_list_scripts(requests_mock):
    from CrowdStrikeFalcon import list_scripts_command
    response = {
        "meta": {
            "powered_by": "empower-api",
            "query_time": 0.031727879,
            "trace_id": "07kk11c3-496g-42df-9157-834e499e279d"
        },
        "resources": [
            {
                "created_by": "spongobob@demisto.com",
                "created_by_uuid": "94cc8c66-5447-41ft-a1d8-2bd1faabfb9q",
                "created_timestamp": "2019-10-17T13:41:48.487520845Z",
                "description": "Demisto",
                "file_type": "script",
                "id": "le10098bf0e311e989190662caec3daa_94cc8c55556741faa1d82bd1faabfb4a",
                "modified_by": "spongobob@demisto.com",
                "modified_timestamp": "2019-10-17T13:41:48.487521161Z",
                "name": "Demisto",
                "permission_type": "private",
                "run_attempt_count": 0,
                "run_success_count": 0,
                "sha256": "5a4440f2b9ce60b070e98c304370050446a2efa4b3850550a99e4d7b8f447fcc",
                "size": 4444,
                "platform": [
                    "windows"
                ],
                "write_access": True
            }
        ]
    }
    requests_mock.get(
        f'{SERVER_URL}/real-time-response/entities/scripts/v1',
        json=response
    )
    results = list_scripts_command()
    expected_results = {
        'CrowdStrike': {
            'Script(val.ID === obj.ID)': [
                {
                    'CreatedBy': 'spongobob@demisto.com',
                    'CreatedTime': '2019-10-17T13:41:48.487520845Z',
                    'Description': 'Demisto',
                    'ID': 'le10098bf0e311e989190662caec3daa_94cc8c55556741faa1d82bd1faabfb4a',
                    'ModifiedBy': 'spongobob@demisto.com',
                    'ModifiedTime': '2019-10-17T13:41:48.487521161Z',
                    'Name': 'Demisto',
                    'Permission': 'private',
                    'SHA256': '5a4440f2b9ce60b070e98c304370050446a2efa4b3850550a99e4d7b8f447fcc',
                    'RunAttemptCount': 0,
                    'RunSuccessCount': 0,
                    'Platform': [
                        "windows"
                    ],
                    'WriteAccess': True
                }
            ]
        }
    }
    assert results['EntryContext'] == expected_results


def test_upload_file(requests_mock, mocker):
    from CrowdStrikeFalcon import upload_file_command
    response = {
        "meta": {
            "query_time": 0.782968846,
            "writes": {
                "resources_affected": 1
            },
            "powered_by": "empower",
            "trace_id": "07kk11c3-496g-42df-9157-834e499e279d"
        }
    }
    requests_mock.post(
        f'{SERVER_URL}/real-time-response/entities/put-files/v1',
        json=response,
        status_code=200
    )
    mocker.patch.object(
        demisto,
        'args',
        return_value={
            'name': 'iloveny',
            'entry_id': '23@32'
        }
    )
    mocker.patch.object(
        demisto,
        'getFilePath',
        return_value={
            'path': 'test_data/HelloWorld.ps1',
            'name': 'HelloWorld.ps1'
        }
    )
    results = upload_file_command()
    assert results['HumanReadable'] == 'File was uploaded successfully'
    assert results['Contents'] == response


def test_upload_file_failure_already_exists(requests_mock, mocker):
    from CrowdStrikeFalcon import upload_file_command
    response = {
        "meta": {
            "query_time": 0.01543348,
            "powered_by": "empower",
            "trace_id": "07kk11c3-496g-42df-9157-834e499e279d"
        },
        "errors": [
            {
                "code": 409,
                "message": "file with given name already exists"
            }
        ]
    }
    requests_mock.post(
        f'{SERVER_URL}/real-time-response/entities/put-files/v1',
        json=response,
        status_code=409,
        reason='Conflict'
    )
    mocker.patch.object(
        demisto,
        'args',
        return_value={
            'name': 'iloveny',
            'entry_id': "23@32"
        }
    )
    mocker.patch.object(
        demisto,
        'getFilePath',
        return_value={
            'path': 'test_data/HelloWorld.ps1',
            'name': 'HelloWorld.ps1'
        }
    )
    return_error_mock = mocker.patch(RETURN_ERROR_TARGET)
    upload_file_command()
    assert return_error_mock.call_count == 1
    err_msg = return_error_mock.call_args[0][0]
    assert err_msg == 'Error in API call to CrowdStrike Falcon: code: 409 - ' \
                      'reason: Conflict\nfile with given name already exists'


def test_get_file_without_content(requests_mock, mocker):
    from CrowdStrikeFalcon import get_file_command
    file_id = 'le10098bf0e311e989190662caec3daa_94cc8c55556741faa1d82bd1faabfb4a'
    response = {
        "meta": {
            "powered_by": "empower-api",
            "query_time": 0.082774607,
            "trace_id": "07kk11c3-496g-42df-9157-834e499e279d"
        },
        "resources": [
            {
                "created_by": "spongobob@demisto.com",
                "created_by_uuid": "94cc8c66-5447-41ft-a1d8-2bd1faabfb9q",
                "created_timestamp": "2019-10-17T13:41:48.487520845Z",
                "description": "Demisto",
                "file_type": "script",
                "id": file_id,
                "modified_by": "spongobob@demisto.com",
                "modified_timestamp": "2019-10-17T13:41:48.487521161Z",
                "name": "Demisto",
                "permission_type": "private",
                "run_attempt_count": 0,
                "run_success_count": 0,
                "sha256": "5a4440f2b9ce60b070e98c304370050446a2efa4b3850550a99e4d7b8f447fcc",
                "size": 4444,
                'write_access': True
            }
        ]
    }
    mocker.patch.object(demisto, 'results')
    mocker.patch.object(
        demisto,
        'args',
        return_value={
            'file_id': file_id
        }
    )
    requests_mock.get(
        f'{SERVER_URL}/real-time-response/entities/put-files/v1?ids={file_id}',
        json=response,
        status_code=200
    )
    results = get_file_command()
    expected_results = {
        'CrowdStrike': {
            'File(val.ID === obj.ID)': {
                'CreatedBy': 'spongobob@demisto.com',
                'CreatedTime': '2019-10-17T13:41:48.487520845Z',
                'Description': 'Demisto',
                'ID': 'le10098bf0e311e989190662caec3daa_94cc8c55556741faa1d82bd1faabfb4a',
                'ModifiedBy': 'spongobob@demisto.com',
                'ModifiedTime': '2019-10-17T13:41:48.487521161Z',
                'Name': 'Demisto',
                'Permission': 'private',
                'SHA256': '5a4440f2b9ce60b070e98c304370050446a2efa4b3850550a99e4d7b8f447fcc',
                'Type': 'script'
            }
        },
        outputPaths['file']: {
            'Name': 'Demisto',
            'Size': 4444,
            'Type': 'script',
            'SHA256': '5a4440f2b9ce60b070e98c304370050446a2efa4b3850550a99e4d7b8f447fcc'
        }
    }
    assert results['EntryContext'] == expected_results
    # verify there was no file returned as there no file content was returned
    assert demisto.results.call_count == 0


def test_get_file_with_content(requests_mock, mocker, request):
    from CrowdStrikeFalcon import get_file_command
    file_id = 'le10098bf0e311e989190662caec3daa_94cc8c55556741faa1d82bd1faabfb4a'
    file_content = "function Demisto {}"
    response = {
        "meta": {
            "powered_by": "empower-api",
            "query_time": 0.082774607,
            "trace_id": "07kk11c3-496g-42df-9157-834e499e279d"
        },
        "resources": [
            {
                "content": file_content,
                "created_by": "spongobob@demisto.com",
                "created_by_uuid": "94cc8c66-5447-41ft-a1d8-2bd1faabfb9q",
                "created_timestamp": "2019-10-17T13:41:48.487520845Z",
                "description": "Demisto",
                "file_type": "script",
                "id": file_id,
                "modified_by": "spongobob@demisto.com",
                "modified_timestamp": "2019-10-17T13:41:48.487521161Z",
                "name": "Demisto",
                "permission_type": "private",
                "sha256": "5a4440f2b9ce60b070e98c304370050446a2efa4b3850550a99e4d7b8f447fcc",
                "size": 4444,
            }
        ]
    }
    file_name = '1_test_file_result'

    def cleanup():
        try:
            os.remove(file_name)
        except OSError:
            pass

    request.addfinalizer(cleanup)
    mocker.patch.object(demisto, 'uniqueFile', return_value="test_file_result")
    mocker.patch.object(demisto, 'investigation', return_value={'id': '1'})
    mocker.patch.object(demisto, 'results')
    mocker.patch.object(
        demisto,
        'args',
        return_value={
            'file_id': file_id
        }
    )
    requests_mock.get(
        f'{SERVER_URL}/real-time-response/entities/put-files/v1?ids={file_id}',
        json=response,
        status_code=200
    )
    results = get_file_command()
    expected_results = {
        'CrowdStrike': {
            'File(val.ID === obj.ID)': {
                'CreatedBy': 'spongobob@demisto.com',
                'CreatedTime': '2019-10-17T13:41:48.487520845Z',
                'Description': 'Demisto',
                'ID': 'le10098bf0e311e989190662caec3daa_94cc8c55556741faa1d82bd1faabfb4a',
                'ModifiedBy': 'spongobob@demisto.com',
                'ModifiedTime': '2019-10-17T13:41:48.487521161Z',
                'Name': 'Demisto',
                'Permission': 'private',
                'SHA256': '5a4440f2b9ce60b070e98c304370050446a2efa4b3850550a99e4d7b8f447fcc',
                'Type': 'script'
            }
        },
        outputPaths['file']: {
            'Name': 'Demisto',
            'Size': 4444,
            'Type': 'script',
            'SHA256': '5a4440f2b9ce60b070e98c304370050446a2efa4b3850550a99e4d7b8f447fcc'
        }
    }
    assert results['EntryContext'] == expected_results
    # verify there was file returned
    assert demisto.results.call_count == 1
    results = demisto.results.call_args[0]
    assert len(results) == 1
    assert results[0]['Type'] == entryTypes['file']
    assert results[0]['File'] == 'Demisto'
    with open(file_name, 'rb') as f:
        assert f.read().decode() == file_content


def test_get_file_does_not_exist(requests_mock, mocker):
    from CrowdStrikeFalcon import get_file_command
    file_id = 'le10098bf0e311e989190662caec3daa_94cc8c55556741faa1d82bd1faabfb4a'
    response = {
        "meta": {
            "powered_by": "empower-api",
            "query_time": 0.082774607,
            "trace_id": "07kk11c3-496g-42df-9157-834e499e279d"
        },
        "resources": []
    }
    mocker.patch.object(
        demisto,
        'args',
        return_value={
            'file_id': file_id
        }
    )
    requests_mock.get(
        f'{SERVER_URL}/real-time-response/entities/put-files/v1?ids={file_id}',
        json=response,
        status_code=200
    )

    assert get_file_command() == 'No file found.'


def test_delete_file(requests_mock, mocker):
    from CrowdStrikeFalcon import delete_file_command
    file_id = 'le10098bf0e311e989190662caec3daa_94cc8c55556741faa1d82bd1faabfb4a'
    response = {
        "meta": {
            "query_time": 0.535416674,
            "writes": {
                "resources_affected": 1
            },
            "powered_by": "empower",
            "trace_id": "07kk11c3-496g-42df-9157-834e499e279d"
        }
    }
    mocker.patch.object(
        demisto,
        'args',
        return_value={
            'file_id': file_id
        }
    )
    requests_mock.delete(
        f'{SERVER_URL}/real-time-response/entities/put-files/v1?ids={file_id}',
        json=response,
        status_code=200
    )

    assert delete_file_command()['HumanReadable'] == f'File {file_id} was deleted successfully'


def test_delete_file_failure_insufficient_permissions(requests_mock, mocker):
    from CrowdStrikeFalcon import delete_file_command
    file_id = 'le10098bf0e311e989190662caec3daa_94cc8c55556741faa1d82bd1faabfb4a'
    response = {
        "meta": {
            "query_time": 0.001585675,
            "powered_by": "crowdstrike-api-gateway",
            "trace_id": "07kk11c3-496g-42df-9157-834e499e279d"
        },
        "errors": [
            {
                "code": 403,
                "message": "access denied, authorization failed"
            }
        ]
    }
    mocker.patch.object(
        demisto,
        'args',
        return_value={
            'file_id': file_id
        }
    )
    requests_mock.delete(
        f'{SERVER_URL}/real-time-response/entities/put-files/v1?ids={file_id}',
        json=response,
        status_code=403,
        reason='Forbidden'
    )
    return_error_mock = mocker.patch(RETURN_ERROR_TARGET)
    delete_file_command()
    assert return_error_mock.call_count == 1
    err_msg = return_error_mock.call_args[0][0]
    assert err_msg == 'Error in API call to CrowdStrike Falcon: code: 403 - ' \
                      'reason: Forbidden\naccess denied, authorization failed'


def test_delete_file_failure_not_found(requests_mock, mocker):
    from CrowdStrikeFalcon import delete_file_command
    file_id = 'le10098bf0e311e989190662caec3daa_94cc8c55556741faa1d82bd1faabfb4a'
    response = {
        "meta": {
            "query_time": 0.001585675,
            "powered_by": "empower",
            "trace_id": "07kk11c3-496g-42df-9157-834e499e279d"
        },
        "errors": [
            {
                "code": 404,
                "message": "Could not find file for deletion"
            }
        ]
    }
    mocker.patch.object(
        demisto,
        'args',
        return_value={
            'file_id': file_id
        }
    )
    requests_mock.delete(
        f'{SERVER_URL}/real-time-response/entities/put-files/v1?ids={file_id}',
        json=response,
        status_code=404,
        reason='Not Found'
    )
    return_error_mock = mocker.patch(RETURN_ERROR_TARGET)
    delete_file_command()
    assert return_error_mock.call_count == 1
    err_msg = return_error_mock.call_args[0][0]
    assert err_msg == 'Error in API call to CrowdStrike Falcon: code: 404 - ' \
                      'reason: Not Found\nCould not find file for deletion'


def test_list_files(requests_mock):
    from CrowdStrikeFalcon import list_files_command
    response = {
        "meta": {
            "powered_by": "empower-api",
            "query_time": 0.082774607,
            "trace_id": "07kk11c3-496g-42df-9157-834e499e279d"
        },
        "resources": [
            {
                "content": "function Demisto {}",
                "created_by": "spongobob@demisto.com",
                "created_by_uuid": "94cc8c66-5447-41ft-a1d8-2bd1faabfb9q",
                "created_timestamp": "2019-10-17T13:41:48.487520845Z",
                "description": "Demisto",
                "file_type": "script",
                "id": "le10098bf0e311e989190662caec3daa_94cc8c55556741faa1d82bd1faabfb4a",
                "modified_by": "spongobob@demisto.com",
                "modified_timestamp": "2019-10-17T13:41:48.487521161Z",
                "name": "Demisto",
                "permission_type": "private",
                "run_attempt_count": 0,
                "run_success_count": 0,
                "sha256": "5a4440f2b9ce60b070e98c304370050446a2efa4b3850550a99e4d7b8f447fcc",
                "size": 4444
            }
        ]
    }
    requests_mock.get(
        f'{SERVER_URL}/real-time-response/entities/put-files/v1',
        json=response
    )
    results = list_files_command()
    expected_results = {
        'CrowdStrike': {
            'File(val.ID === obj.ID)': [
                {
                    'CreatedBy': 'spongobob@demisto.com',
                    'CreatedTime': '2019-10-17T13:41:48.487520845Z',
                    'Description': 'Demisto',
                    'ID': 'le10098bf0e311e989190662caec3daa_94cc8c55556741faa1d82bd1faabfb4a',
                    'ModifiedBy': 'spongobob@demisto.com',
                    'ModifiedTime': '2019-10-17T13:41:48.487521161Z',
                    'Name': 'Demisto',
                    'Permission': 'private',
                    'SHA256': '5a4440f2b9ce60b070e98c304370050446a2efa4b3850550a99e4d7b8f447fcc',
                    'Type': 'script'
                }
            ]
        },
        outputPaths['file']: [
            {
                'Name': 'Demisto',
                'Size': 4444,
                'Type': 'script',
                'SHA256': '5a4440f2b9ce60b070e98c304370050446a2efa4b3850550a99e4d7b8f447fcc',
            }
        ]
    }
    assert results['EntryContext'] == expected_results
>>>>>>> 71f186fe
<|MERGE_RESOLUTION|>--- conflicted
+++ resolved
@@ -40,12 +40,8 @@
     timestamp_in_seconds_after, timestamp_in_millisecond_after = timestamp_length_equalization(timestamp_in_seconds,
                                                                                                timestamp_in_millisecond)
 
-<<<<<<< HEAD
     assert timestamp_in_millisecond_after == 1574585006000
     assert timestamp_in_seconds_after == 1574585015000
-=======
-    assert timestamp_in_millisecond_after == 1574585006
-    assert timestamp_in_seconds_after == 1574585015
 
 
 def test_run_command_failure_sensor_offline(requests_mock, mocker):
@@ -1307,5 +1303,4 @@
             }
         ]
     }
-    assert results['EntryContext'] == expected_results
->>>>>>> 71f186fe
+    assert results['EntryContext'] == expected_results