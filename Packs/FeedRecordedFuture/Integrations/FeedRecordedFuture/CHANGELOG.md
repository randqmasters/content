--- conflicted
+++ resolved
@@ -1,8 +1,5 @@
 ## [Unreleased]
-<<<<<<< HEAD
+Fixed an issue with the integration's indicator fields mapping.
 
 
-## [20.2.4] - 2020-02-25
-=======
-Fixed an issue with the integration's indicator fields mapping.
->>>>>>> 71f452a0
+## [20.2.4] - 2020-02-25