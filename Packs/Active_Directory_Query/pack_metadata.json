{
    "name": "Active Directory Query",
    "description": "Active Directory Query integration enables you to access and manage Active Directory objects (users, contacts, and computers).",
    "support": "xsoar",
<<<<<<< HEAD
    "currentVersion": "1.5.0",
=======
    "currentVersion": "1.4.16",
>>>>>>> bc26894b
    "author": "Cortex XSOAR",
    "url": "",
    "email": "",
    "created": "2020-03-09T14:47:00Z",
    "categories": [
        "Data Enrichment & Threat Intelligence"
    ],
    "tags": [],
    "useCases": [],
    "keywords": [
        "Active Directory"
    ],
    "dependencies": {
        "EWSMailSender": {
            "mandatory": false,
            "display_name": "EWS Mail Sender"
        },
        "Gmail": {
            "mandatory": false,
            "display_name": "Gmail"
        },
        "CommonScripts": {
            "mandatory": true,
            "display_name": "Common Scripts"
        },
        "MicrosoftGraphListener": {
            "mandatory": false,
            "display_name": "Microsoft Graph Mail Single User"
        },
        "GmailSingleUser": {
            "mandatory": false,
            "display_name": "Gmail Single User (Beta)"
        },
        "MailSenderNew": {
            "mandatory": false,
            "display_name": "Mail Sender (New)"
        },
        "MicrosoftGraphMail": {
            "mandatory": false,
            "display_name": "Microsoft Graph Mail"
        }
    },
    "marketplaces": [
        "xsoar",
        "marketplacev2"
    ]
}<|MERGE_RESOLUTION|>--- conflicted
+++ resolved
@@ -2,11 +2,7 @@
     "name": "Active Directory Query",
     "description": "Active Directory Query integration enables you to access and manage Active Directory objects (users, contacts, and computers).",
     "support": "xsoar",
-<<<<<<< HEAD
     "currentVersion": "1.5.0",
-=======
-    "currentVersion": "1.4.16",
->>>>>>> bc26894b
     "author": "Cortex XSOAR",
     "url": "",
     "email": "",
