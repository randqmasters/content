version: 2
jobs:
  build:
    docker:
      - image: devdemisto/content-build:1.0.0.132 # disable-secrets-detection
    environment:
      CONTENT_VERSION: "19.2.0"
<<<<<<< HEAD
      GIT_SHA1: "e5acb69410069b750fad3d01bc683fecfb967843" # guardrails-disable-line
=======
      GIT_SHA1: "e5acb69410069b750fad3d01bc683fecfb967843" # guardrails-disable-line disable-secrets-detection
>>>>>>> b5ad470f
    steps:
      - checkout
      - run:
          name: Prepare Environment
          command: |
              echo 'export CIRCLE_ARTIFACTS="/home/circleci/project/artifacts"' >> $BASH_ENV
              echo 'export PATH="/home/circleci/.local/bin:${PATH}"' >> $BASH_ENV
              source $BASH_ENV
              sudo mkdir -p -m 777 $CIRCLE_ARTIFACTS
              chmod +x ./Tests/scripts/*
              chmod +x ./Tests/lastest_server_build_scripts/*
      - add_ssh_keys:
          fingerprints:
              - "02:df:a5:6a:53:9a:f5:5d:bd:a6:fc:b2:db:9b:c9:47" # disable-secrets-detection
      - run:
          name: Validate Files and Yaml
          command: |
              ./Tests/scripts/pyflake.sh
              python ./Tests/scripts/validate_files_structure.py -c true
      - run:
          name: Configure Test Filter
          command: |
              [ -n "${NIGHTLY}" ] && IS_NIGHTLY=true || IS_NIGHTLY=false
              python ./Tests/scripts/configure_tests.py -n $IS_NIGHTLY
      - run:
          name: Build Content Descriptor
          command: ./setContentDescriptor.sh $CIRCLE_BUILD_NUM $GIT_SHA1 $CONTENT_VERSION
      - run:
          name: Common Server Documentation
          command: ./Documentation/commonServerDocs.sh
      - run:
          name: Create Content Artifacts
          command: python content_creator.py $CIRCLE_ARTIFACTS
      - store_artifacts:
          path: artifacts
          destination: artifacts
      - run:
          name: Download Artifacts
          command: |
            if ./Tests/scripts/is_ami.sh ;
              then
                echo "Using AMI - Not downloading artifacts"

              else
                ./Tests/scripts/server_get_artifact.sh $SERVER_CI_TOKEN
            fi
      - run:
          name: Download Configuration
          command: |
            if ./Tests/scripts/is_ami.sh ;
              then
                ./Tests/scripts/download_demisto_conf.sh

              else
                ./Tests/lastest_server_build_scripts/download_demisto_conf.sh
            fi
      - run:
          name: Create Instance
          command: |
            if ./Tests/scripts/is_ami.sh ;
              then
                ./Tests/scripts/create_instance.sh instance.json

              else
                ./Tests/lastest_server_build_scripts/create_instance.sh instance.json
            fi
      - run:
          name: Setup Instance
          command: |
            if ./Tests/scripts/is_ami.sh ;
              then
                ./Tests/scripts/run_installer_on_instance.sh

              else
                ./Tests/lastest_server_build_scripts/run_installer_on_instance.sh
            fi

            ./Tests/scripts/wait_until_server_ready.sh
      - run:
          name: Run Tests
          shell: /bin/bash
          command: |
            if ./Tests/scripts/is_ami.sh ;
              then
                ./Tests/scripts/run_tests.sh

              else
                ./Tests/lastest_server_build_scripts/run_tests.sh
            fi
      - run:
          name: Slack Notifier
          shell: /bin/bash
          command: ./Tests/scripts/slack_notifier.sh
          when: always
      - run:
          name: Instance Test
          command: ./Tests/scripts/instance_test.sh
          when: always
      - run:
          name: Destroy Instances
          command: ./Tests/scripts/destroy_instances.sh $CIRCLE_ARTIFACTS
          when: always
      - store_artifacts:
          path: artifacts
          destination: artifacts
          when: always


workflows:
  version: 2
  commit:
    jobs:
      - build<|MERGE_RESOLUTION|>--- conflicted
+++ resolved
@@ -5,11 +5,7 @@
       - image: devdemisto/content-build:1.0.0.132 # disable-secrets-detection
     environment:
       CONTENT_VERSION: "19.2.0"
-<<<<<<< HEAD
-      GIT_SHA1: "e5acb69410069b750fad3d01bc683fecfb967843" # guardrails-disable-line
-=======
       GIT_SHA1: "e5acb69410069b750fad3d01bc683fecfb967843" # guardrails-disable-line disable-secrets-detection
->>>>>>> b5ad470f
     steps:
       - checkout
       - run:
